--- conflicted
+++ resolved
@@ -3,17 +3,9 @@
 on:
   push:
     branches:
-<<<<<<< HEAD
-    - main
     - development
   pull_request:
     branches:
-    - main
-=======
-    - development
-  pull_request:
-    branches:
->>>>>>> 1433a1ac
     - development
   schedule:
   - cron: "0 5 * * TUE"
