--- conflicted
+++ resolved
@@ -13,15 +13,9 @@
 
 on:
   push:
-<<<<<<< HEAD
-    branches: ["main", "development"]
-  pull_request:
-    branches: ["main", "development"]
-=======
     branches: ["development"]
   pull_request:
     branches: ["development"]
->>>>>>> 1433a1ac
   schedule:
   - cron: '23 18 * * 5'
 
