--- conflicted
+++ resolved
@@ -2,14 +2,10 @@
 # SPDX-FileCopyrightText:  PyPSA-Earth and PyPSA-Eur Authors
 #
 # SPDX-License-Identifier: GPL-3.0-or-later
-
-<<<<<<< HEAD
+# -*- coding: utf-8 -*-
+
 import country_converter as coco
-
 cc = coco.CountryConverter()
-=======
-# -*- coding: utf-8 -*-
->>>>>>> 21318f47
 
 # ===============================
 # OSM FEATURE COLUMNS
