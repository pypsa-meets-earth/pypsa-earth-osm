# -*- coding: utf-8 -*-
# SPDX-FileCopyrightText:  PyPSA-Earth and PyPSA-Eur Authors
#
# SPDX-License-Identifier: AGPL-3.0-or-later

# -*- coding: utf-8 -*-
"""
Adds electrical generators, load and existing hydro storage units to a base
network.

Relevant Settings
-----------------

.. code:: yaml

    costs:
        year:
        version:
        rooftop_share:
        USD2013_to_EUR2013:
        dicountrate:
        emission_prices:

    electricity:
        max_hours:
        marginal_cost:
        capital_cost:
        conventional_carriers:
        co2limit:
        extendable_carriers:
        include_renewable_capacities_from_OPSD:
        estimate_renewable_capacities_from_capacity_stats:

    renewable:
        hydro:
            carriers:
            hydro_max_hours:
            hydro_max_hours_default:
            hydro_capital_cost:

    lines:
        length_factor:

.. seealso::
    Documentation of the configuration file ``config.yaml`` at :ref:`costs_cf`,
    :ref:`electricity_cf`, :ref:`load_options_cf`, :ref:`renewable_cf`, :ref:`lines_cf`

Inputs
------

- ``resources/costs.csv``: The database of cost assumptions for all included technologies for specific years from various sources; e.g. discount rate, lifetime, investment (CAPEX), fixed operation and maintenance (FOM), variable operation and maintenance (VOM), fuel costs, efficiency, carbon-dioxide intensity.
- ``data/bundle/hydro_capacities.csv``: Hydropower plant store/discharge power capacities, energy storage capacity, and average hourly inflow by country.  Not currently used!

    .. image:: /img/hydrocapacities.png

- ``data/geth2015_hydro_capacities.csv``: alternative to capacities above; not currently used!
- ``resources/demand_profiles.csv``: a csv file containing the demand profile associated with buses
- ``resources/shapes/gadm_shapes.geojson``: confer :ref:`shapes`
- ``resources/powerplants.csv``: confer :ref:`powerplants`
- ``resources/profile_{}.nc``: all technologies in ``config["renewables"].keys()``, confer :ref:`renewableprofiles`
- ``networks/base.nc``: confer :ref:`base`

Outputs
-------

- ``networks/elec.nc``:

    .. image:: /img/elec.png
            :width: 75 %
            :align: center

Description
-----------

The rule :mod:`add_electricity` ties all the different data inputs from the preceding rules together into a detailed PyPSA network that is stored in ``networks/elec.nc``. It includes:

- today's transmission topology and transfer capacities (in future, optionally including lines which are under construction according to the config settings ``lines: under_construction`` and ``links: under_construction``),
- today's thermal and hydro power generation capacities (for the technologies listed in the config setting ``electricity: conventional_carriers``), and
- today's load time-series (upsampled in a top-down approach according to population and gross domestic product)

It further adds extendable ``generators`` with **zero** capacity for

- photovoltaic, onshore and AC- as well as DC-connected offshore wind installations with today's locational, hourly wind and solar capacity factors (but **no** current capacities),
- additional open- and combined-cycle gas turbines (if ``OCGT`` and/or ``CCGT`` is listed in the config setting ``electricity: extendable_carriers``)
"""

import os

import numpy as np
import pandas as pd
import powerplantmatching as pm
import pypsa
import xarray as xr
from _helpers import configure_logging, create_logger, read_csv_nafix, update_p_nom_max
from powerplantmatching.export import map_country_bus

idx = pd.IndexSlice

logger = create_logger(__name__)


def normed(s):
    return s / s.sum()


def calculate_annuity(n, r):
    """
    Calculate the annuity factor for an asset with lifetime n years and
    discount rate of r, e.g. annuity(20, 0.05) * 20 = 1.6.
    """
    if isinstance(r, pd.Series):
        return pd.Series(1 / n, index=r.index).where(
            r == 0, r / (1.0 - 1.0 / (1.0 + r) ** n)
        )
    elif r > 0:
        return r / (1.0 - 1.0 / (1.0 + r) ** n)
    else:
        return 1 / n


def _add_missing_carriers_from_costs(n, costs, carriers):
    missing_carriers = pd.Index(carriers).difference(n.carriers.index)
    if missing_carriers.empty:
        return

    emissions_cols = (
        costs.columns.to_series().loc[lambda s: s.str.endswith("_emissions")].values
    )
    suptechs = missing_carriers.str.split("-").str[0]
    emissions = costs.loc[suptechs, emissions_cols].fillna(0.0)
    emissions.index = missing_carriers
    n.import_components_from_dataframe(emissions, "Carrier")


def load_costs(tech_costs, config, elec_config, Nyears=1):
    """
    Set all asset costs and other parameters.
    """
    costs = pd.read_csv(tech_costs, index_col=["technology", "parameter"]).sort_index()

    # correct units to MW and EUR
    costs.loc[costs.unit.str.contains("/kW"), "value"] *= 1e3
    costs.unit = costs.unit.str.replace("/kW", "/MW")
    costs.loc[costs.unit.str.contains("USD"), "value"] *= config["USD2013_to_EUR2013"]

    costs = costs.value.unstack().fillna(config["fill_values"])

    for attr in ("investment", "lifetime", "FOM", "VOM", "efficiency", "fuel"):
        overwrites = config.get(attr)
        if overwrites is not None:
            breakpoint()
            overwrites = pd.Series(overwrites)
            costs.loc[overwrites.index, attr] = overwrites
            logger.info(
                f"Overwriting {attr} of {overwrites.index} to {overwrites.values}"
            )

    costs["capital_cost"] = (
        (
            calculate_annuity(costs["lifetime"], costs["discount rate"])
            + costs["FOM"] / 100.0
        )
        * costs["investment"]
        * Nyears
    )

    costs.at["OCGT", "fuel"] = costs.at["gas", "fuel"]
    costs.at["CCGT", "fuel"] = costs.at["gas", "fuel"]

    costs["marginal_cost"] = costs["VOM"] + costs["fuel"] / costs["efficiency"]

    costs = costs.rename(columns={"CO2 intensity": "co2_emissions"})
    # rename because technology data & pypsa earth costs.csv use different names
    # TODO: rename the technologies in hosted tutorial data to match technology data
    costs = costs.rename(
        {
            "hydrogen storage": "hydrogen storage tank",
            "hydrogen storage tank": "hydrogen storage tank",
            "hydrogen storage tank type 1": "hydrogen storage tank",
            "hydrogen underground storage": "hydrogen storage underground",
        },
    )

    costs.at["OCGT", "co2_emissions"] = costs.at["gas", "co2_emissions"]
    costs.at["CCGT", "co2_emissions"] = costs.at["gas", "co2_emissions"]

    costs.at["solar", "capital_cost"] = (
        config["rooftop_share"] * costs.at["solar-rooftop", "capital_cost"]
        + (1 - config["rooftop_share"]) * costs.at["solar-utility", "capital_cost"]
    )
    costs.loc["csp"] = costs.loc["csp-tower"]

    def costs_for_storage(store, link1, link2=None, max_hours=1.0):
        capital_cost = link1["capital_cost"] + max_hours * store["capital_cost"]
        if link2 is not None:
            capital_cost += link2["capital_cost"]
        return pd.Series(
            dict(capital_cost=capital_cost, marginal_cost=0.0, co2_emissions=0.0)
        )

    max_hours = elec_config["max_hours"]
    costs.loc["battery"] = costs_for_storage(
        costs.loc["battery storage"],
        costs.loc["battery inverter"],
        max_hours=max_hours["battery"],
    )
    costs.loc["H2"] = costs_for_storage(
        costs.loc["hydrogen storage tank"],
        costs.loc["fuel cell"],
        costs.loc["electrolysis"],
        max_hours=max_hours["H2"],
    )

    for attr in ("marginal_cost", "capital_cost"):
        overwrites = config.get(attr)
        if overwrites is not None:
            overwrites = pd.Series(overwrites)
            costs.loc[overwrites.index, attr] = overwrites
            logger.info(
                f"Overwriting {attr} of {overwrites.index} to {overwrites.values}"
            )

    return costs


def load_powerplants(ppl_fn):
    carrier_dict = {
        "ocgt": "OCGT",
        "ccgt": "CCGT",
        "bioenergy": "biomass",
        "ccgt, thermal": "CCGT",
        "hard coal": "coal",
    }
    ppl = (
        read_csv_nafix(ppl_fn, index_col=0, dtype={"bus": "str"})
        .powerplant.to_pypsa_names()
        .powerplant.convert_country_to_alpha2()
        .rename(columns=str.lower)
        .drop(columns=["efficiency"])
        .replace({"carrier": carrier_dict})
    )
    # drop powerplants with null capacity
    null_ppls = ppl[ppl.p_nom <= 0]
    if not null_ppls.empty:
        logger.warning(f"Drop powerplants with null capacity: {list(null_ppls.name)}.")
        ppl = ppl.drop(null_ppls.index).reset_index(drop=True)
    return ppl


def attach_load(n, demand_profiles):
    """
    Add load profiles to network buses.

    Parameters
    ----------
    n: pypsa network

    demand_profiles: str
        Path to csv file of elecric demand time series, e.g. "resources/demand_profiles.csv"
        Demand profile has snapshots as rows and bus names as columns.

    Returns
    -------
    n : pypsa network
        Now attached with load time series
    """
    demand_df = read_csv_nafix(demand_profiles, index_col=0, parse_dates=True)

    n.madd("Load", demand_df.columns, bus=demand_df.columns, p_set=demand_df)


def attach_dc_costs(lines_or_links, costs, length_factor=1.0, simple_hvdc_costs=False):
    if lines_or_links.empty:
        return

    if lines_or_links.loc[lines_or_links.carrier == "DC"].empty:
        return

    dc_b = lines_or_links.carrier == "DC"
    if simple_hvdc_costs:
        costs = (
            lines_or_links.loc[dc_b, "length"]
            * length_factor
            * costs.at["HVDC overhead", "capital_cost"]
        )
    else:
        costs = (
            lines_or_links.loc[dc_b, "length"]
            * length_factor
            * (
                (1.0 - lines_or_links.loc[dc_b, "underwater_fraction"])
                * costs.at["HVDC overhead", "capital_cost"]
                + lines_or_links.loc[dc_b, "underwater_fraction"]
                * costs.at["HVDC submarine", "capital_cost"]
            )
            + costs.at["HVDC inverter pair", "capital_cost"]
        )
    lines_or_links.loc[dc_b, "capital_cost"] = costs


def update_transmission_costs(n, costs, length_factor=1.0, simple_hvdc_costs=False):
    n.lines["capital_cost"] = (
        n.lines["length"] * length_factor * costs.at["HVAC overhead", "capital_cost"]
    )

    attach_dc_costs(
        lines_or_links=n.links,
        costs=costs,
        length_factor=length_factor,
        simple_hvdc_costs=simple_hvdc_costs,
    )
    attach_dc_costs(
        lines_or_links=n.lines,
        costs=costs,
        length_factor=length_factor,
        simple_hvdc_costs=simple_hvdc_costs,
    )


def attach_wind_and_solar(
    n,
    costs,
    ppl,
    input_files,
    technologies,
    extendable_carriers,
    line_length_factor,
):
    # TODO: rename tech -> carrier, technologies -> carriers
    _add_missing_carriers_from_costs(n, costs, technologies)

    df = ppl.rename(columns={"country": "Country"})

    for tech in technologies:
        if tech == "hydro":
            continue

        if tech == "offwind-ac":
            # add all offwind wind power plants by default as offwind-ac
            df["carrier"] = df["carrier"].mask(
                df.technology == "Offshore", "offwind-ac"
            )

        df["carrier"] = df["carrier"].mask(df.technology == "Onshore", "onwind")

        with xr.open_dataset(getattr(input_files, "profile_" + tech)) as ds:
            if ds.indexes["bus"].empty:
                continue

            suptech = tech.split("-", 2)[0]
            if suptech == "offwind":
                underwater_fraction = ds["underwater_fraction"].to_pandas()
                connection_cost = (
                    line_length_factor
                    * ds["average_distance"].to_pandas()
                    * (
                        underwater_fraction
                        * costs.at[tech + "-connection-submarine", "capital_cost"]
                        + (1.0 - underwater_fraction)
                        * costs.at[tech + "-connection-underground", "capital_cost"]
                    )
                )
                capital_cost = (
                    costs.at["offwind", "capital_cost"]
                    + costs.at[tech + "-station", "capital_cost"]
                    + connection_cost
                )
                logger.info(
                    "Added connection cost of {:0.0f}-{:0.0f} Eur/MW/a to {}".format(
                        connection_cost.min(), connection_cost.max(), tech
                    )
                )
            else:
                capital_cost = costs.at[tech, "capital_cost"]

            if not df.query("carrier == @tech").empty:
                buses = n.buses.loc[ds.indexes["bus"]]
                caps = map_country_bus(df.query("carrier == @tech"), buses)
                caps = caps.groupby(["bus"]).p_nom.sum()
                caps = pd.Series(data=caps, index=ds.indexes["bus"]).fillna(0)
            else:
                caps = pd.Series(index=ds.indexes["bus"]).fillna(0)

            n.madd(
                "Generator",
                ds.indexes["bus"],
                " " + tech,
                bus=ds.indexes["bus"],
                carrier=tech,
                p_nom=caps,
                p_nom_extendable=tech in extendable_carriers["Generator"],
                p_nom_min=caps,
                p_nom_max=ds["p_nom_max"].to_pandas(),
                p_max_pu=ds["profile"].transpose("time", "bus").to_pandas(),
                weight=ds["weight"].to_pandas(),
                marginal_cost=costs.at[suptech, "marginal_cost"],
                capital_cost=capital_cost,
                efficiency=costs.at[suptech, "efficiency"],
            )


def attach_conventional_generators(
    n,
    costs,
    ppl,
    conventional_carriers,
    extendable_carriers,
    renewable_carriers,
    conventional_config,
    conventional_inputs,
):
    carriers = set(conventional_carriers) | (
        set(extendable_carriers["Generator"]) - set(renewable_carriers)
    )
    _add_missing_carriers_from_costs(n, costs, carriers)

    ppl = (
        ppl.query("carrier in @carriers")
        .join(costs, on="carrier", rsuffix="_r")
        .rename(index=lambda s: "C" + str(s))
    )
    ppl["efficiency"] = ppl.efficiency.fillna(ppl.efficiency)

    logger.info(
        "Adding {} generators with capacities [GW] \n{}".format(
            len(ppl), ppl.groupby("carrier").p_nom.sum().div(1e3).round(2)
        )
    )

    n.madd(
        "Generator",
        ppl.index,
        carrier=ppl.carrier,
        bus=ppl.bus,
        p_nom_min=ppl.p_nom.where(ppl.carrier.isin(conventional_carriers), 0),
        p_nom=ppl.p_nom.where(ppl.carrier.isin(conventional_carriers), 0),
        p_nom_extendable=ppl.carrier.isin(extendable_carriers["Generator"]),
        efficiency=ppl.efficiency,
        marginal_cost=ppl.marginal_cost,
        capital_cost=ppl.capital_cost,
        build_year=ppl.datein.fillna(0).astype(int),
        lifetime=(ppl.dateout - ppl.datein).fillna(np.inf),
    )

    for carrier in conventional_config:
        # Generators with technology affected
        idx = n.generators.query("carrier == @carrier").index

        for attr in list(set(conventional_config[carrier]) & set(n.generators)):
            values = conventional_config[carrier][attr]

            if f"conventional_{carrier}_{attr}" in conventional_inputs:
                # Values affecting generators of technology k country-specific
                # First map generator buses to countries; then map countries to p_max_pu
                values = read_csv_nafix(values, index_col=0).iloc[:, 0]
                bus_values = n.buses.country.map(values)
                n.generators[attr].update(
                    n.generators.loc[idx].bus.map(bus_values).dropna()
                )
            else:
                # Single value affecting all generators of technology k indiscriminantely of country
                n.generators.loc[idx, attr] = values


def attach_hydro(n, costs, ppl):
    if "hydro" not in snakemake.params.renewable:
        return
    c = snakemake.params.renewable["hydro"]
    carriers = c.get("carriers", ["ror", "PHS", "hydro"])

    _add_missing_carriers_from_costs(n, costs, carriers)

    ppl = (
        ppl.query('carrier == "hydro"')
        .reset_index(drop=True)
        .rename(index=lambda s: str(s) + " hydro")
    )

    # Current fix, NaN technologies set to ROR
    if ppl.technology.isna().any():
        n_nans = ppl.technology.isna().sum()
        logger.warning(
            f"Identified {n_nans} hydro powerplants with unknown technology.\n"
            "Initialized to 'Run-Of-River'"
        )
        ppl.loc[ppl.technology.isna(), "technology"] = "Run-Of-River"

    ror = ppl.query('technology == "Run-Of-River"')
    phs = ppl.query('technology == "Pumped Storage"')
    hydro = ppl.query('technology == "Reservoir"')
    if snakemake.params.alternative_clustering:
        bus_id = ppl["region_id"]
    else:
        bus_id = ppl["bus"]

    inflow_idx = ror.index.union(hydro.index)
    if not inflow_idx.empty:
        with xr.open_dataarray(snakemake.input.profile_hydro) as inflow:
            inflow_buses = bus_id[inflow_idx]
            missing_plants = pd.Index(inflow_buses.unique()).difference(
                inflow.indexes["plant"]
            )
            # map power plants index (regions_onshore) into power plants ids (powerplants.csv)
            # plants_to_keep correspond to "plant" index of regions_onshore
            # plants_to_keep.index corresponds to bus_id of PyPSA network
            plants_with_data = inflow_buses[inflow_buses.isin(inflow.indexes["plant"])]
            plants_to_keep = plants_with_data.to_numpy()

            # if missing time series are found, notify the user and exclude missing hydro plants
            if not missing_plants.empty:
                # original total p_nom
                total_p_nom = ror.p_nom.sum() + hydro.p_nom.sum()
                # update plants_with_data to ensure proper match between "plant" index and bus_id
                plants_with_data = inflow_buses[inflow_buses.isin(plants_to_keep)]
                network_buses_to_keep = plants_with_data.index
                plants_to_keep = plants_with_data.to_numpy()

                ror = ror.loc[ror.index.intersection(network_buses_to_keep)]
                hydro = hydro.loc[hydro.index.intersection(network_buses_to_keep)]
                # loss of p_nom
                loss_p_nom = ror.p_nom.sum() + hydro.p_nom.sum() - total_p_nom

                logger.warning(
                    f"'{snakemake.input.profile_hydro}' is missing inflow time-series for at least one bus: {', '.join(missing_plants)}."
                    f"Corresponding hydro plants are dropped, corresponding to a total loss of {loss_p_nom:.2f}MW out of {total_p_nom:.2f}MW."
                )

            # if there are any plants for which runoff data are available
            if not plants_with_data.empty:
                network_buses_to_keep = plants_with_data.index
                plants_to_keep = plants_with_data.to_numpy()

<<<<<<< HEAD
=======
                # hydro_inflow_factor is used to divide the inflow between the various units of each power plant
                hydro_inflow_factor = hydro["p_nom"] / hydro.groupby("bus")[
                    "p_nom"
                ].transform("sum")

>>>>>>> 302f45ab
                inflow_t = (
                    inflow.sel(plant=plants_to_keep)
                    .rename({"plant": "name"})
                    .assign_coords(name=network_buses_to_keep)
                    .transpose("time", "name")
                    .to_pandas()
<<<<<<< HEAD
=======
                    * hydro_inflow_factor
>>>>>>> 302f45ab
                )

    if "ror" in carriers and not ror.empty:
        n.madd(
            "Generator",
            ror.index,
            carrier="ror",
            bus=ror["bus"],
            p_nom=ror["p_nom"],
            efficiency=costs.at["ror", "efficiency"],
            capital_cost=costs.at["ror", "capital_cost"],
            weight=ror["p_nom"],
            p_max_pu=(
                inflow_t[ror.index]
                .divide(ror["p_nom"], axis=1)
                .where(lambda df: df <= 1.0, other=1.0)
            ),
        )

    if "PHS" in carriers and not phs.empty:
        # fill missing max hours to config value and
        # assume no natural inflow due to lack of data
        phs = phs.replace({"max_hours": {0: c["PHS_max_hours"]}})
        n.madd(
            "StorageUnit",
            phs.index,
            carrier="PHS",
            bus=phs["bus"],
            p_nom=phs["p_nom"],
            capital_cost=costs.at["PHS", "capital_cost"],
            max_hours=phs["max_hours"],
            efficiency_store=np.sqrt(costs.at["PHS", "efficiency"]),
            efficiency_dispatch=np.sqrt(costs.at["PHS", "efficiency"]),
            cyclic_state_of_charge=True,
        )

    if "hydro" in carriers and not hydro.empty:
        hydro_max_hours = c.get("hydro_max_hours")
        hydro_stats = (
            pd.read_csv(
                snakemake.input.hydro_capacities,
                comment="#",
                na_values=["-"],
                index_col=0,
            )
            .groupby("Country")
            .sum()
        )
        e_target = hydro_stats["E_store[TWh]"].clip(lower=0.2) * 1e6
        e_installed = hydro.eval("p_nom * max_hours").groupby(hydro.country).sum()
        e_missing = e_target - e_installed
        missing_mh_i = hydro.query("max_hours.isnull()").index

        if hydro_max_hours == "energy_capacity_totals_by_country":
            max_hours_country = (
                e_missing / hydro.loc[missing_mh_i].groupby("country").p_nom.sum()
            )

        elif hydro_max_hours == "estimate_by_large_installations":
            max_hours_country = (
                hydro_stats["E_store[TWh]"] * 1e3 / hydro_stats["p_nom_discharge[GW]"]
            )

        max_hours_country.clip(lower=0, inplace=True)

        missing_countries = pd.Index(hydro["country"].unique()).difference(
            max_hours_country.dropna().index
        )
        if not missing_countries.empty:
            logger.warning(
                "Assuming max_hours=6 for hydro reservoirs in the countries: {}".format(
                    ", ".join(missing_countries)
                )
            )
        hydro_max_hours_default = c.get("hydro_max_hours_default", 6.0)
        hydro_max_hours = hydro.max_hours.where(
            hydro.max_hours > 0, hydro.country.map(max_hours_country)
        ).fillna(hydro_max_hours_default)

        n.madd(
            "StorageUnit",
            hydro.index,
            carrier="hydro",
            bus=hydro["bus"],
            p_nom=hydro["p_nom"],
            max_hours=hydro_max_hours,
            capital_cost=(
                costs.at["hydro", "capital_cost"]
                if c.get("hydro_capital_cost")
                else 0.0
            ),
            marginal_cost=costs.at["hydro", "marginal_cost"],
            p_max_pu=1.0,  # dispatch
            p_min_pu=0.0,  # store
            efficiency_dispatch=costs.at["hydro", "efficiency"],
            efficiency_store=0.0,
            cyclic_state_of_charge=True,
            inflow=inflow_t.loc[:, hydro.index],
        )


def attach_extendable_generators(n, costs, ppl):
    logger.warning("The function is deprecated with the next release")
    elec_opts = snakemake.params.electricity
    carriers = pd.Index(elec_opts["extendable_carriers"]["Generator"])

    _add_missing_carriers_from_costs(n, costs, carriers)

    for tech in carriers:
        if tech.startswith("OCGT"):
            ocgt = (
                ppl.query("carrier in ['OCGT', 'CCGT']")
                .groupby("bus", as_index=False)
                .first()
            )
            n.madd(
                "Generator",
                ocgt.index,
                suffix=" OCGT",
                bus=ocgt["bus"],
                carrier=tech,
                p_nom_extendable=True,
                p_nom=0.0,
                capital_cost=costs.at["OCGT", "capital_cost"],
                marginal_cost=costs.at["OCGT", "marginal_cost"],
                efficiency=costs.at["OCGT", "efficiency"],
            )

        elif tech.startswith("CCGT"):
            ccgt = (
                ppl.query("carrier in ['OCGT', 'CCGT']")
                .groupby("bus", as_index=False)
                .first()
            )
            n.madd(
                "Generator",
                ccgt.index,
                suffix=" CCGT",
                bus=ccgt["bus"],
                carrier=tech,
                p_nom_extendable=True,
                p_nom=0.0,
                capital_cost=costs.at["CCGT", "capital_cost"],
                marginal_cost=costs.at["CCGT", "marginal_cost"],
                efficiency=costs.at["CCGT", "efficiency"],
            )

        elif tech.startswith("nuclear"):
            nuclear = (
                ppl.query("carrier == 'nuclear'").groupby("bus", as_index=False).first()
            )
            n.madd(
                "Generator",
                nuclear.index,
                suffix=" nuclear",
                bus=nuclear["bus"],
                carrier=tech,
                p_nom_extendable=True,
                p_nom=0.0,
                capital_cost=costs.at["nuclear", "capital_cost"],
                marginal_cost=costs.at["nuclear", "marginal_cost"],
                efficiency=costs.at["nuclear", "efficiency"],
            )

        else:
            raise NotImplementedError(
                f"Adding extendable generators for carrier "
                "'{tech}' is not implemented, yet. "
                "Only OCGT, CCGT and nuclear are allowed at the moment."
            )


def estimate_renewable_capacities_irena(
    n, estimate_renewable_capacities_config, countries_config
):
    stats = estimate_renewable_capacities_config["stats"]
    if not stats:
        return

    year = estimate_renewable_capacities_config["year"]
    tech_map = estimate_renewable_capacities_config["technology_mapping"]
    tech_keys = list(tech_map.keys())
    countries = countries_config

    p_nom_max = estimate_renewable_capacities_config["p_nom_max"]
    p_nom_min = estimate_renewable_capacities_config["p_nom_min"]

    if len(countries) == 0:
        return
    if len(tech_map) == 0:
        return

    if stats == "irena":
        capacities = pm.data.IRENASTAT().powerplant.convert_country_to_alpha2()
    else:
        logger.info(
            f"Selected renewable capacity estimation statistics {stats} is not available, applying greenfield scenario instead"
        )
        return

    # Check if countries are in country list of stats
    missing = list(set(countries).difference(capacities.Country.unique()))
    if missing:
        logger.info(
            f"The countries {missing} are not provided in the stats and hence not scaled"
        )

    capacities = capacities.query(
        "Year == @year and Technology in @tech_keys and Country in @countries"
    )
    capacities = capacities.groupby(["Technology", "Country"]).Capacity.sum()

    logger.info(
        f"Heuristics applied to distribute renewable capacities [MW] "
        f"{capacities.groupby('Country').sum()}"
    )

    for ppm_technology, techs in tech_map.items():
        if ppm_technology not in capacities.index:
            logger.info(
                f"technology {ppm_technology} is not provided by {stats} and therefore not estimated"
            )
            continue

        tech_capacities = capacities.loc[ppm_technology].reindex(
            countries, fill_value=0.0
        )
        tech_i = n.generators.query("carrier in @techs").index
        n.generators.loc[tech_i, "p_nom"] = (
            (
                n.generators_t.p_max_pu[tech_i].mean()
                * n.generators.loc[tech_i, "p_nom_max"]
            )
            # maximal yearly generation
            .groupby(n.generators.bus.map(n.buses.country))
            .transform(lambda s: normed(s) * tech_capacities.at[s.name])
            .where(lambda s: s > 0.1, 0.0)
        )  # only capacities above 100kW
        n.generators.loc[tech_i, "p_nom_min"] = n.generators.loc[tech_i, "p_nom"]

        if p_nom_min:
            assert np.isscalar(p_nom_min)
            logger.info(
                f"Scaling capacity stats to {p_nom_min*100:.2f}% of installed capacity acquired from stats."
            )
            n.generators.loc[tech_i, "p_nom_min"] = n.generators.loc[
                tech_i, "p_nom"
            ] * float(p_nom_min)

        if p_nom_max:
            assert np.isscalar(p_nom_max)
            logger.info(
                f"Scaling capacity expansion limit to {p_nom_max*100:.2f}% of installed capacity acquired from stats."
            )
            n.generators.loc[tech_i, "p_nom_max"] = n.generators.loc[
                tech_i, "p_nom_min"
            ] * float(p_nom_max)


def add_nice_carrier_names(n, config):
    carrier_i = n.carriers.index
    nice_names = (
        pd.Series(config["plotting"]["nice_names"])
        .reindex(carrier_i)
        .fillna(carrier_i.to_series().str.title())
    )
    n.carriers["nice_name"] = nice_names
    colors = pd.Series(config["plotting"]["tech_colors"]).reindex(carrier_i)
    if colors.isna().any():
        missing_i = list(colors.index[colors.isna()])
        logger.warning(
            f"tech_colors for carriers {missing_i} not defined " "in config."
        )
    n.carriers["color"] = colors


if __name__ == "__main__":
    if "snakemake" not in globals():
        from _helpers import mock_snakemake

        snakemake = mock_snakemake("add_electricity")

    configure_logging(snakemake)

    n = pypsa.Network(snakemake.input.base_network)
    Nyears = n.snapshot_weightings.objective.sum() / 8760.0

    # Snakemake imports:
    demand_profiles = snakemake.input["demand_profiles"]

    costs = load_costs(
        snakemake.input.tech_costs,
        snakemake.params.costs,
        snakemake.params.electricity,
        Nyears,
    )
    ppl = load_powerplants(snakemake.input.powerplants)
    if "renewable_carriers" in snakemake.params.electricity:
        renewable_carriers = set(snakemake.params.electricity["renewable_carriers"])
    else:
        logger.warning(
            "Missing key `renewable_carriers` under config entry `electricity`. "
            "In future versions, this will raise an error. "
            "Falling back to carriers listed under `renewable`."
        )
        renewable_carriers = set(snakemake.params.renewable)

    extendable_carriers = snakemake.params.electricity["extendable_carriers"]
    if not (set(renewable_carriers) & set(extendable_carriers["Generator"])):
        logger.warning(
            "No renewables found in config entry `extendable_carriers`. "
            "In future versions, these have to be explicitly listed. "
            "Falling back to all renewables."
        )

    conventional_carriers = snakemake.params.electricity["conventional_carriers"]
    attach_load(n, demand_profiles)
    update_transmission_costs(n, costs, snakemake.params.length_factor)
    conventional_inputs = {
        k: v for k, v in snakemake.input.items() if k.startswith("conventional_")
    }
    attach_conventional_generators(
        n,
        costs,
        ppl,
        conventional_carriers,
        extendable_carriers,
        renewable_carriers,
        snakemake.params.conventional,
        conventional_inputs,
    )
    attach_wind_and_solar(
        n,
        costs,
        ppl,
        snakemake.input,
        renewable_carriers,
        extendable_carriers,
        snakemake.params.length_factor,
    )
    attach_hydro(n, costs, ppl)

    if snakemake.params.electricity.get("estimate_renewable_capacities"):
        estimate_renewable_capacities_irena(
            n,
            snakemake.params.electricity["estimate_renewable_capacities"],
            snakemake.params.countries,
        )

    update_p_nom_max(n)
    add_nice_carrier_names(n, snakemake.config)

    if not ("weight" in n.generators.columns):
        logger.warning(
            "Unexpected missing 'weight' column, which has been manually added. It may be due to missing generators."
        )
        n.generators["weight"] = pd.Series()

    n.meta = snakemake.config
    n.export_to_netcdf(snakemake.output[0])<|MERGE_RESOLUTION|>--- conflicted
+++ resolved
@@ -530,24 +530,18 @@
                 network_buses_to_keep = plants_with_data.index
                 plants_to_keep = plants_with_data.to_numpy()
 
-<<<<<<< HEAD
-=======
                 # hydro_inflow_factor is used to divide the inflow between the various units of each power plant
                 hydro_inflow_factor = hydro["p_nom"] / hydro.groupby("bus")[
                     "p_nom"
                 ].transform("sum")
 
->>>>>>> 302f45ab
                 inflow_t = (
                     inflow.sel(plant=plants_to_keep)
                     .rename({"plant": "name"})
                     .assign_coords(name=network_buses_to_keep)
                     .transpose("time", "name")
                     .to_pandas()
-<<<<<<< HEAD
-=======
                     * hydro_inflow_factor
->>>>>>> 302f45ab
                 )
 
     if "ror" in carriers and not ror.empty:
