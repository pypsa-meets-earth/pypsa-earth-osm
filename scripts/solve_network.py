--- conflicted
+++ resolved
@@ -404,22 +404,11 @@
 
     lhs_store = (
         linexpr(
-<<<<<<< HEAD
             (-n.snapshot_weightings.stores,
              get_var(n, "StorageUnit", "p_store")[stores_i].T)
         ).T.groupby(sgrouper, axis=1)
         .apply(join_exprs)
     ).reindex(lhs_gen.index).fillna("")
-=======
-            (
-                -n.snapshot_weightings.stores,
-                get_var(n, "StorageUnit", "p_store")[stores_i].T,
-            )
-        )
-        .reindex(lhs_gen.index)
-        .fillna("")
-    )
->>>>>>> 8d557246
 
     # Stores (or their resp. Link components)
     # Note that the variables "p0" and "p1" currently do not exist.
