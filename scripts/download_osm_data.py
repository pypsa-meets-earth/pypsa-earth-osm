--- conflicted
+++ resolved
@@ -141,14 +141,9 @@
     osm_subdir = ""
     if source == "historical" and target_date:
         if isinstance(target_date, str):
-<<<<<<< HEAD
             # Extract YYYYMM from date string
             osm_subdir = target_date.replace("-", "")[:6] + "/"  # Format: YYYYMM/
         elif isinstance(target_date, datetime):
-=======
-            osm_subdir = target_date.replace("-", "")[:6] + "/"  # Format: YYYYMM/
-        else:
->>>>>>> 1433a1ac
             osm_subdir = target_date.strftime("%Y%m") + "/"
     elif source == "custom":
         osm_subdir = "custom/"
