--- conflicted
+++ resolved
@@ -154,23 +154,6 @@
         Path(BASE_DIR), "resources", RDIR, "osm", "raw"
     )
     store_path_data = Path.joinpath(Path(BASE_DIR), "data", "osm", osm_subdir)
-<<<<<<< HEAD
-    country_list = country_list_to_geofk(snakemake.params.countries)
-    custom_data = snakemake.config.get("custom_data", {}).get("osm_data", {})
-    # it can be the case `custom_data:osm_data` are simply set to false
-    # and no additional parameters are provided
-    if isinstance(custom_data, dict):    
-        set_custom_data = custom_data.get("set", False)
-        custom_data_path = custom_data.get("custom_path", "data/custom/osm")
-    else:
-         set_custom_data = False
-         custom_data_path = None  
-
-    # Parse and validate target_date if provided as string
-    if target_date and isinstance(target_date, str):
-        try:
-            target_date = datetime.strptime(target_date, "%Y-%m-%d")
-=======
 
     # Parse target_date if provided as string (for historical source)
     if source == "historical" and target_date:
@@ -196,7 +179,6 @@
                     Path(BASE_DIR), "data", "osm", osm_subdir
                 )
         else:
->>>>>>> 6fa77625
             logger.info(
                 f"Historical OSM data mode: Using data from {target_date.strftime('%Y-%m-%d')}"
             )
