--- conflicted
+++ resolved
@@ -141,18 +141,12 @@
     osm_subdir = ""
     if source == "historical" and target_date:
         if isinstance(target_date, str):
-<<<<<<< HEAD
-            osm_subdir = target_date.replace("-", "")[:6] + "/"  # Format: YYYYMM/
-        else:
-            osm_subdir = target_date.strftime("%Y%m") + "/"
-=======
             # Extract YYYYMM from date string
             osm_subdir = target_date.replace("-", "")[:6]  # Format: YYYYMM
         elif isinstance(target_date, datetime):
             osm_subdir = target_date.strftime("%Y%m")
     elif source == "custom":
         osm_subdir = "custom"
->>>>>>> 9be7be38
     else:
         osm_subdir = "latest"
 
