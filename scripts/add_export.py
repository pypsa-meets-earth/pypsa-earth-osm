# -*- coding: utf-8 -*-
"""
Proposed code structure:
X read network (.nc-file)
X add export bus
X connect hydrogen buses (advanced: only ports, not all) to export bus
X add store and connect to export bus
X (add load and connect to export bus) only required if the "store" option fails

Possible improvements:
- Select port buses automatically (with both voronoi and gadm clustering). Use data/ports.csv?
"""


import logging
import os
from pathlib import Path

import geopandas as gpd
import pandas as pd
import pypsa
from helpers import locate_bus, override_component_attrs

logger = logging.getLogger(__name__)


def select_ports(n):
    """This function selects the buses where ports are located"""

    ports = pd.read_csv(snakemake.input.export_ports, index_col=None, squeeze=True)
    ports = ports[ports.country.isin(countries)]

    gadm_level = snakemake.config["sector"]["gadm_level"]

    ports["gadm_{}".format(gadm_level)] = ports[["x", "y", "country"]].apply(
        lambda port: locate_bus(
            port[["x", "y"]],
            port["country"],
            gadm_level,
            snakemake.input["shapes_path"],
            snakemake.config["clustering_options"]["alternative_clustering"],
        ),
        axis=1,
    )

    ports = ports.set_index("gadm_{}".format(gadm_level))

    # Select the hydrogen buses based on nodes with ports
    hydrogen_buses_ports = n.buses.loc[ports.index + " H2"]
    hydrogen_buses_ports.index.name = "Bus"

    return hydrogen_buses_ports


def add_export(n, hydrogen_buses_ports, export_h2):
<<<<<<< HEAD

    country_shape = gpd.read_file(snakemake.input["shapes_path"])
    # Find most northwestern point in country shape and get x and y coordinates
    country_shape = country_shape.to_crs("EPSG:4326")

    # Get coordinates of the most western and northern point of the country and add a buffer of 2 degrees (equiv. to approx 220 km)
    x_export = country_shape.geometry.centroid.x.min() - 2
    y_export = country_shape.geometry.centroid.y.max() + 2

=======
>>>>>>> 62c59a95
    # add export bus
    n.add(
        "Bus",
        "H2 export bus",
        carrier="H2",
        x=x_export,
        y=y_export,
    )

    # add export links
    logger.info("Adding export links")
    n.madd(
        "Link",
        names=hydrogen_buses_ports.index + " export",
        bus0=hydrogen_buses_ports.index,
        bus1="H2 export bus",
        p_nom_extendable=True,
    )

    export_links = n.links[n.links.index.str.contains("export")]
    logger.info(export_links)

    # add store
    n.add(
        "Store",
        "H2 export store",
        bus="H2 export bus",
        e_nom_extendable=True,
        carrier="H2",
        e_initial=0,
        marginal_cost=0,
        capital_cost=0,
    )

    # add load
    n.add(
        "Load",
        "H2 export load",
        bus="H2 export bus",
        carrier="H2",
        p_set=export_h2 / 8760,
    )

    return


if __name__ == "__main__":
    if "snakemake" not in globals():
        os.chdir(os.path.dirname(os.path.abspath(__file__)))
        from helpers import mock_snakemake, sets_path_to_root

        snakemake = mock_snakemake(
            "add_export",
            simpl="",
<<<<<<< HEAD
            clusters="4",
=======
            clusters="102",
>>>>>>> 62c59a95
            ll="c1.0",
            opts="Co2L",
            planning_horizons="2030",
            sopts="144H",
<<<<<<< HEAD
            discountrate=0.071,
            demand="DF",
=======
            discountrate=0.111,
            demand="AP",
            h2export=10,
>>>>>>> 62c59a95
        )
        sets_path_to_root("pypsa-earth-sec")

    overrides = override_component_attrs(snakemake.input.overrides)
    n = pypsa.Network(snakemake.input.network, override_component_attrs=overrides)
    countries = list(n.buses.country.unique())

    # get export demand

    export_h2 = eval(snakemake.wildcards["h2export"]) * 1e6  # convert TWh to MWh
    logger.info(
        f"The yearly export demand is {export_h2/1e6} TWh resulting in an hourly average of {export_h2/8760:.2f} MWh"
    )

    # get hydrogen export buses/ports
    hydrogen_buses_ports = select_ports(n)

    # add export value and components to network
    add_export(n, hydrogen_buses_ports, export_h2)

    n.export_to_netcdf(snakemake.output[0])

    logger.info("Network successfully exported")<|MERGE_RESOLUTION|>--- conflicted
+++ resolved
@@ -53,7 +53,6 @@
 
 
 def add_export(n, hydrogen_buses_ports, export_h2):
-<<<<<<< HEAD
 
     country_shape = gpd.read_file(snakemake.input["shapes_path"])
     # Find most northwestern point in country shape and get x and y coordinates
@@ -63,8 +62,6 @@
     x_export = country_shape.geometry.centroid.x.min() - 2
     y_export = country_shape.geometry.centroid.y.max() + 2
 
-=======
->>>>>>> 62c59a95
     # add export bus
     n.add(
         "Bus",
@@ -119,23 +116,14 @@
         snakemake = mock_snakemake(
             "add_export",
             simpl="",
-<<<<<<< HEAD
             clusters="4",
-=======
-            clusters="102",
->>>>>>> 62c59a95
             ll="c1.0",
             opts="Co2L",
             planning_horizons="2030",
             sopts="144H",
-<<<<<<< HEAD
             discountrate=0.071,
             demand="DF",
-=======
-            discountrate=0.111,
-            demand="AP",
             h2export=10,
->>>>>>> 62c59a95
         )
         sets_path_to_root("pypsa-earth-sec")
 
