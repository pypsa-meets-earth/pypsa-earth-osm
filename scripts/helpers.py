--- conflicted
+++ resolved
@@ -1,13 +1,20 @@
-<<<<<<< HEAD
 import os
 from pathlib import Path
 
+import logging
+import os
+import shutil
+import zipfile
+import fiona
+import requests
 import numpy as np
 import pandas as pd
+import geopandas as gpd
 from pypsa.components import component_attrs
 from pypsa.components import components
 from pypsa.descriptors import Dict
 from vresutils.costdata import annuity
+from shapely.geometry import Point
 
 
 def sets_path_to_root(root_directory_name):  # Imported from pypsa-africa
@@ -223,309 +230,6 @@
         ]
     else:
         raise Exception("sector not found")
-    data = np.random.randint(10, 500, size=(len(ind), len(col))) * 1e5
-
-    return pd.DataFrame(data, index=ind, columns=col)
-
-
-# def create_transport_data_dummy(pop_layout,
-#                                 transport_data,
-#                                 cars=4000000,
-#                                 average_fuel_efficiency=0.7):
-
-#     for country in pop_layout.ct.unique():
-
-#         country_data = pd.DataFrame(
-#             data=[[cars, average_fuel_efficiency]],
-#             columns=transport_data.columns,
-#             index=[country],
-#         )
-#         transport_data = pd.concat([transport_data, country_data], axis=0)
-
-#     transport_data_dummy = transport_data
-
-#     return transport_data_dummy
-
-# def create_temperature_dummy(pop_layout, temperature):
-
-#     temperature_dummy = pd.DataFrame(index=temperature.index)
-
-#     for index in pop_layout.index:
-#         temperature_dummy[index] = temperature["ES0 0"]
-
-#     return temperature_dummy
-
-# def create_energy_totals_dummy(pop_layout, energy_totals):
-#     """
-#     Function to add additional countries specified in pop_layout.index to energy_totals, these countries take the same values as Spain
-#     """
-#     # All countries in pop_layout get the same values as Spain
-#     for country in pop_layout.ct.unique():
-#         energy_totals.loc[country] = energy_totals.loc["ES"]
-
-#     return energy_totals
-
-
-def cycling_shift(df, steps=1):
-    """Cyclic shift on index of pd.Series|pd.DataFrame by number of steps"""
-    df = df.copy()
-    new_index = np.roll(df.index, steps)
-    df.values[:] = df.reindex(index=new_index).values
-    return df
-
-
-def override_component_attrs(directory):
-    """Tell PyPSA that links can have multiple outputs by
-    overriding the component_attrs. This can be done for
-    as many buses as you need with format busi for i = 2,3,4,5,....
-    See https://pypsa.org/doc/components.html#link-with-multiple-outputs-or-inputs
-
-    Parameters
-    ----------
-    directory : string
-        Folder where component attributes to override are stored
-        analogous to ``pypsa/component_attrs``, e.g. `links.csv`.
-
-    Returns
-    -------
-    Dictionary of overriden component attributes.
-    """
-
-    attrs = Dict({k: v.copy() for k, v in component_attrs.items()})
-
-    for component, list_name in components.list_name.items():
-        fn = f"{directory}/{list_name}.csv"
-        if os.path.isfile(fn):
-            overrides = pd.read_csv(fn, index_col=0, na_values="n/a")
-            attrs[component] = overrides.combine_first(attrs[component])
-
-    return attrs
-=======
-import os
-from pathlib import Path
-
-import logging
-import os
-import shutil
-import zipfile
-import fiona
-import requests
-import numpy as np
-import pandas as pd
-import geopandas as gpd
-from pypsa.components import component_attrs
-from pypsa.components import components
-from pypsa.descriptors import Dict
-from vresutils.costdata import annuity
-from shapely.geometry import Point
-
-
-def sets_path_to_root(root_directory_name):  # Imported from pypsa-africa
-    """
-    Search and sets path to the given root directory (root/path/file).
-
-    Parameters
-    ----------
-    root_directory_name : str
-        Name of the root directory.
-    n : int
-        Number of folders the function will check upwards/root directed.
-
-    """
-    import os
-
-    repo_name = root_directory_name
-    n = 8  # check max 8 levels above. Random default.
-    n0 = n
-
-    while n >= 0:
-        n -= 1
-        # if repo_name is current folder name, stop and set path
-        if repo_name == os.path.basename(os.path.abspath(".")):
-            repo_path = os.getcwd()  # os.getcwd() = current_path
-            os.chdir(repo_path)  # change dir_path to repo_path
-            print("This is the repository path: ", repo_path)
-            print("Had to go %d folder(s) up." % (n0 - 1 - n))
-            break
-        # if repo_name NOT current folder name for 5 levels then stop
-        if n == 0:
-            print("Cant find the repo path.")
-        # if repo_name NOT current folder name, go one dir higher
-        else:
-            upper_path = os.path.dirname(
-                os.path.abspath("."))  # name of upper folder
-            os.chdir(upper_path)
-
-
-def mock_snakemake(rulename, **wildcards):
-    """
-    This function is expected to be executed from the 'scripts'-directory of '
-    the snakemake project. It returns a snakemake.script.Snakemake object,
-    based on the Snakefile.
-
-    If a rule has wildcards, you have to specify them in **wildcards.
-
-    Parameters
-    ----------
-    rulename: str
-        name of the rule for which the snakemake object should be generated
-    **wildcards:
-        keyword arguments fixing the wildcards. Only necessary if wildcards are
-        needed.
-    """
-    import os
-
-    import snakemake as sm
-    from pypsa.descriptors import Dict
-    from snakemake.script import Snakemake
-
-    script_dir = Path(__file__).parent.resolve()
-    assert (
-        Path.cwd().resolve() == script_dir
-    ), f"mock_snakemake has to be run from the repository scripts directory {script_dir}"
-    os.chdir(script_dir.parent)
-    for p in sm.SNAKEFILE_CHOICES:
-        if os.path.exists(p):
-            snakefile = p
-            break
-    workflow = sm.Workflow(snakefile, overwrite_configfiles=[])
-    workflow.include(snakefile)
-    workflow.global_resources = {}
-    rule = workflow.get_rule(rulename)
-    dag = sm.dag.DAG(workflow, rules=[rule])
-    wc = Dict(wildcards)
-    job = sm.jobs.Job(rule, dag, wc)
-
-    def make_accessable(*ios):
-        for io in ios:
-            for i in range(len(io)):
-                io[i] = os.path.abspath(io[i])
-
-    make_accessable(job.input, job.output, job.log)
-    snakemake = Snakemake(
-        job.input,
-        job.output,
-        job.params,
-        job.wildcards,
-        job.threads,
-        job.resources,
-        job.log,
-        job.dag.workflow.config,
-        job.rule.name,
-        None,
-    )
-    # create log and output dir if not existent
-    for path in list(snakemake.log) + list(snakemake.output):
-        Path(path).parent.mkdir(parents=True, exist_ok=True)
-
-    os.chdir(script_dir)
-    return snakemake
-
-
-def prepare_costs(cost_file, USD_to_EUR, discount_rate, Nyears, lifetime):
-
-    # set all asset costs and other parameters
-    costs = pd.read_csv(cost_file, index_col=[0, 1]).sort_index()
-
-    # correct units to MW and EUR
-    costs.loc[costs.unit.str.contains("/kW"), "value"] *= 1e3
-    costs.loc[costs.unit.str.contains("USD"), "value"] *= USD_to_EUR
-
-    # min_count=1 is important to generate NaNs which are then filled by fillna
-    costs = (costs.loc[:, "value"].unstack(level=1).groupby("technology").sum(
-        min_count=1))
-    costs = costs.fillna({
-        "CO2 intensity": 0,
-        "FOM": 0,
-        "VOM": 0,
-        "discount rate": discount_rate,
-        "efficiency": 1,
-        "fuel": 0,
-        "investment": 0,
-        "lifetime": lifetime,
-    })
-
-    def annuity_factor(v):
-        return annuity(v["lifetime"], v["discount rate"]) + v["FOM"] / 100
-
-    costs["fixed"] = [
-        annuity_factor(v) * v["investment"] * Nyears
-        for i, v in costs.iterrows()
-    ]
-
-    return costs
-
-
-def create_network_topology(n,
-                            prefix,
-                            like="ac",
-                            connector=" <-> ",
-                            bidirectional=True):
-    """
-    Create a network topology like the power transmission network.
-
-    Parameters
-    ----------
-    n : pypsa.Network
-    prefix : str
-    connector : str
-    bidirectional : bool, default True
-        True: one link for each connection
-        False: one link for each connection and direction (back and forth)
-
-    Returns
-    -------
-    pd.DataFrame with columns bus0, bus1 and length
-    """
-
-    ln_attrs = ["bus0", "bus1", "length"]
-    lk_attrs = ["bus0", "bus1", "length", "underwater_fraction"]
-
-    candidates = pd.concat(
-        [n.lines[ln_attrs], n.links.loc[n.links.carrier == "DC",
-                                        lk_attrs]]).fillna(0)
-
-    positive_order = candidates.bus0 < candidates.bus1
-    candidates_p = candidates[positive_order]
-    swap_buses = {"bus0": "bus1", "bus1": "bus0"}
-    candidates_n = candidates[~positive_order].rename(columns=swap_buses)
-    candidates = pd.concat([candidates_p, candidates_n])
-
-    def make_index(c):
-        return prefix + c.bus0 + connector + c.bus1
-
-    topo = candidates.groupby(["bus0", "bus1"], as_index=False).mean()
-    topo.index = topo.apply(make_index, axis=1)
-
-    if not bidirectional:
-        topo_reverse = topo.copy()
-        topo_reverse.rename(columns=swap_buses, inplace=True)
-        topo_reverse.index = topo_reverse.apply(make_index, axis=1)
-        topo = topo.append(topo_reverse)
-
-    return topo
-
-
-def create_dummy_data(n, sector, carriers):
-    ind = n.buses_t.p.index
-    ind = n.buses.index[n.buses.carrier == "AC"]
-
-    if sector == "industry":
-        col = [
-            "electricity",
-            "coal",
-            "coke",
-            "solid biomass",
-            "methane",
-            "hydrogen",
-            "low-temperature heat",
-            "naphtha",
-            "process emission",
-            "process emission from feedstock",
-            "current electricity",
-        ]
-    else:
-        raise Exception("sector not found")
     data = np.random.randint(10, 500, size=(len(ind), len(col))) * 1000 * 1     #TODO change 1 with temp. resolution 
 
     return pd.DataFrame(data, index=ind, columns=col)
@@ -832,5 +536,4 @@
         return gdf_co[gdf_co.geometry==\
                       min(gdf_co.geometry, 
                           key=(point.distance))]["GID_{}".format(gadm_level)].item() #looks for closest one shape=node
-    
->>>>>>> 41ef325e
+    