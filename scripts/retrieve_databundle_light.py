# Copyright 2019-2020 Fabian Hofmann (FIAS)
# SPDX-FileCopyrightText: : 2017-2020 The PyPSA-Eur Authors
#
# SPDX-License-Identifier: MIT
"""
.. image:: https://zenodo.org/badge/DOI/10.5281/zenodo.3517935.svg
   :target: https://doi.org/10.5281/zenodo.3517935

The data bundle (1.4 GB) contains common GIS datasets like NUTS3 shapes, EEZ shapes, CORINE Landcover, Natura 2000 and also electricity specific summary statistics like historic per country yearly totals of hydro generation, GDP and POP on NUTS3 levels and per-country load time-series.

This rule downloads the data bundle from `zenodo <https://doi.org/10.5281/zenodo.3517935>`_ and extracts it in the ``data`` sub-directory, such that all files of the bundle are stored in the ``data/bundle`` subdirectory.

The :ref:`tutorial` uses a smaller `data bundle <https://zenodo.org/record/3517921/files/pypsa-eur-tutorial-data-bundle.tar.xz>`_ than required for the full model (19 MB)

.. image:: https://zenodo.org/badge/DOI/10.5281/zenodo.3517921.svg
    :target: https://doi.org/10.5281/zenodo.3517921

**Relevant Settings**

.. code:: yaml

    tutorial:

.. seealso::
    Documentation of the configuration file ``config.yaml`` at
    :ref:`toplevel_cf`

**Outputs**

- ``cutouts/bundle``: input data collected from various sources

"""
import logging
import os
import tarfile
from pathlib import Path

from _helpers import _sets_path_to_root
from _helpers import configure_logging
from _helpers import progress_retrieve
from google_drive_downloader import GoogleDriveDownloader as gdd

logger = logging.getLogger(__name__)

<<<<<<< HEAD
_sets_path_to_root("pypsa-africa")


if __name__ == "__main__":
    if 'snakemake' not in globals():
=======
if __name__ == "__main__":
    if "snakemake" not in globals():

        os.chdir(os.path.dirname(os.path.abspath(__file__)))

>>>>>>> d86176f9
        from _helpers import mock_snakemake

        snakemake = mock_snakemake("retrieve_databundle_light")
        rootpath = ".."
    else:
        rootpath = "."
    # TODO Make logging compatible with progressbar (see PR #102)
    configure_logging(snakemake)

<<<<<<< HEAD

    # BUNDLE 1
    destination = './resources'
    zip_path = destination +'.zip'
    url = "https://drive.google.com/file/d/1L5ewMn2i0iscYCeKAHpPFWyux8J6ld4B/view?usp=sharing"
    gdd.download_file_from_google_drive(file_id='1L5ewMn2i0iscYCeKAHpPFWyux8J6ld4B',
                                        dest_path=zip_path,
                                        unzip=True)
=======
    _sets_path_to_root("pypsa-africa")

    # BUNDLE 1
    destination = "./resources"
    zip_path = destination + ".zip"
    url = "https://drive.google.com/file/d/1nrWntieUVUcyya0xaadt4T3JFTDrqhLf/view?usp=sharing"
    gdd.download_file_from_google_drive(
        file_id="1nrWntieUVUcyya0xaadt4T3JFTDrqhLf",
        dest_path=zip_path,
        unzip=True)
>>>>>>> d86176f9
    os.remove(zip_path)
    logger.info(f"Download data to '{destination}' from cloud '{url}'.")

    # BUNDLE 2
<<<<<<< HEAD
    destination = './data'
    zip_path = destination +'.zip'
    url = "https://drive.google.com/file/d/1F0UQz0nenMgIAeIYWQZJ18UJCG-tcfGl/view?usp=sharing"
    gdd.download_file_from_google_drive(file_id='1F0UQz0nenMgIAeIYWQZJ18UJCG-tcfGl',
                                        dest_path=zip_path,
                                        unzip=True)
=======
    destination = "./data"
    zip_path = destination + ".zip"
    url = "https://drive.google.com/file/d/1IfSofV2PWUkAD_7yY-Xqv1X4duma2NkJ/view?usp=sharing"
    gdd.download_file_from_google_drive(
        file_id="1IfSofV2PWUkAD_7yY-Xqv1X4duma2NkJ",
        dest_path=zip_path,
        unzip=True)
>>>>>>> d86176f9
    os.remove(zip_path)
    logger.info(f"Download data to '{destination}' from cloud '{url}'.")

    # BUNDLE 3
<<<<<<< HEAD
    destination = './cutouts'
    zip_path = destination +'.zip'
    url = "https://drive.google.com/file/d/1rCIylwHJ-JLQF5ZDquSyYlaLkWdPORUb/view?usp=sharing"
    gdd.download_file_from_google_drive(file_id='1rCIylwHJ-JLQF5ZDquSyYlaLkWdPORUb',
                                        dest_path=zip_path,
                                        unzip=True)
=======
    destination = "./cutouts"
    zip_path = destination + ".zip"
    url = "https://drive.google.com/file/d/1kyOH8wxm_cvnS7OoahCrFFVP-U7kWr_O/view?usp=sharing"
    gdd.download_file_from_google_drive(
        file_id="1kyOH8wxm_cvnS7OoahCrFFVP-U7kWr_O",
        dest_path=zip_path,
        unzip=True)
>>>>>>> d86176f9
    os.remove(zip_path)
    logger.info(f"Download data to '{destination}' from cloud '{url}'.")<|MERGE_RESOLUTION|>--- conflicted
+++ resolved
@@ -42,19 +42,11 @@
 
 logger = logging.getLogger(__name__)
 
-<<<<<<< HEAD
-_sets_path_to_root("pypsa-africa")
-
-
-if __name__ == "__main__":
-    if 'snakemake' not in globals():
-=======
 if __name__ == "__main__":
     if "snakemake" not in globals():
 
         os.chdir(os.path.dirname(os.path.abspath(__file__)))
 
->>>>>>> d86176f9
         from _helpers import mock_snakemake
 
         snakemake = mock_snakemake("retrieve_databundle_light")
@@ -64,16 +56,6 @@
     # TODO Make logging compatible with progressbar (see PR #102)
     configure_logging(snakemake)
 
-<<<<<<< HEAD
-
-    # BUNDLE 1
-    destination = './resources'
-    zip_path = destination +'.zip'
-    url = "https://drive.google.com/file/d/1L5ewMn2i0iscYCeKAHpPFWyux8J6ld4B/view?usp=sharing"
-    gdd.download_file_from_google_drive(file_id='1L5ewMn2i0iscYCeKAHpPFWyux8J6ld4B',
-                                        dest_path=zip_path,
-                                        unzip=True)
-=======
     _sets_path_to_root("pypsa-africa")
 
     # BUNDLE 1
@@ -84,19 +66,10 @@
         file_id="1nrWntieUVUcyya0xaadt4T3JFTDrqhLf",
         dest_path=zip_path,
         unzip=True)
->>>>>>> d86176f9
     os.remove(zip_path)
     logger.info(f"Download data to '{destination}' from cloud '{url}'.")
 
     # BUNDLE 2
-<<<<<<< HEAD
-    destination = './data'
-    zip_path = destination +'.zip'
-    url = "https://drive.google.com/file/d/1F0UQz0nenMgIAeIYWQZJ18UJCG-tcfGl/view?usp=sharing"
-    gdd.download_file_from_google_drive(file_id='1F0UQz0nenMgIAeIYWQZJ18UJCG-tcfGl',
-                                        dest_path=zip_path,
-                                        unzip=True)
-=======
     destination = "./data"
     zip_path = destination + ".zip"
     url = "https://drive.google.com/file/d/1IfSofV2PWUkAD_7yY-Xqv1X4duma2NkJ/view?usp=sharing"
@@ -104,19 +77,10 @@
         file_id="1IfSofV2PWUkAD_7yY-Xqv1X4duma2NkJ",
         dest_path=zip_path,
         unzip=True)
->>>>>>> d86176f9
     os.remove(zip_path)
     logger.info(f"Download data to '{destination}' from cloud '{url}'.")
 
     # BUNDLE 3
-<<<<<<< HEAD
-    destination = './cutouts'
-    zip_path = destination +'.zip'
-    url = "https://drive.google.com/file/d/1rCIylwHJ-JLQF5ZDquSyYlaLkWdPORUb/view?usp=sharing"
-    gdd.download_file_from_google_drive(file_id='1rCIylwHJ-JLQF5ZDquSyYlaLkWdPORUb',
-                                        dest_path=zip_path,
-                                        unzip=True)
-=======
     destination = "./cutouts"
     zip_path = destination + ".zip"
     url = "https://drive.google.com/file/d/1kyOH8wxm_cvnS7OoahCrFFVP-U7kWr_O/view?usp=sharing"
@@ -124,6 +88,5 @@
         file_id="1kyOH8wxm_cvnS7OoahCrFFVP-U7kWr_O",
         dest_path=zip_path,
         unzip=True)
->>>>>>> d86176f9
     os.remove(zip_path)
     logger.info(f"Download data to '{destination}' from cloud '{url}'.")