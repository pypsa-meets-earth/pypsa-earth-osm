--- conflicted
+++ resolved
@@ -13,15 +13,10 @@
 import pandas as pd
 from _helpers import configure_logging, read_geojson, sets_path_to_root, to_csv_nafix
 from config_osm_data import osm_clean_columns
-<<<<<<< HEAD
 from scipy.spatial import cKDTree
 from shapely.geometry import LineString, Point, MultiLineString, Point
 from shapely.ops import linemerge, nearest_points, split
-=======
-from shapely.geometry import LineString, Point
-from shapely.ops import linemerge, split
 from sklearn.cluster import DBSCAN
->>>>>>> 8aeb0887
 from tqdm import tqdm
 
 logger = logging.getLogger(__name__)
