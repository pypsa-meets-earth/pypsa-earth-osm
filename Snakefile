import sys


PYPSAEARTH_FOLDER = "pypsa-earth"
sys.path.append(PYPSAEARTH_FOLDER + "/scripts")

from os.path import exists
from pathlib import Path
from shutil import copyfile, move
from scripts.helpers import get_last_commit_message

from snakemake.remote.HTTP import RemoteProvider as HTTPRemoteProvider
from _helpers import create_country_list

HTTP = HTTPRemoteProvider()

if not exists("config.yaml"):
    copyfile("config.default.yaml", "config.yaml")


configfile: PYPSAEARTH_FOLDER + "config.pypsa-earth.yaml"
configfile: PYPSAEARTH_FOLDER + "/configs/bundle_config.yaml"
configfile: PYPSAEARTH_FOLDER + "/configs/powerplantmatching_config.yaml"
configfile: "config.yaml"


# convert country list according to the desired region
config["countries"] = create_country_list(config["countries"])
<<<<<<< HEAD
=======

run = config["run"]


SDIR = config["summary_dir"] + run["name"]
RDIR = config["results_dir"] + run["name"]
CDIR = config["costs_dir"]

>>>>>>> a84abcfa
config.update({"git_commit": get_last_commit_message(".")})
config.update({"submodule_commit": get_last_commit_message(PYPSAEARTH_FOLDER)})
config["ROOT_PATH"] = os.getcwd()

run = config.get("run", {})
SDIR = config["summary_dir"] + run["name"] + "/" if run.get("name") else ""
RESDIR = config["results_dir"] + run["name"] + "/" if run.get("name") else ""
COSTDIR = config["costs_dir"]


RDIR_PE = run["name_subworkflow"] + "/" if run.get("name_subworkflow") else ""
CDIR_PE = RDIR_PE if not run.get("shared_cutouts") else ""

CUTOUTS_PATH = (
    "cutouts/"
    + CDIR_PE
    + ("cutout-2013-era5-tutorial.nc" if config["tutorial"] else "cutout-2013-era5.nc")
)


wildcard_constraints:
    ll="[a-z0-9\.]+",
    simpl="[a-zA-Z0-9]*|all",
    clusters="[0-9]+m?|all",
    opts="[-+a-zA-Z0-9\.\s]*",
    sopts="[-+a-zA-Z0-9\.\s]*",
    discountrate="[-+a-zA-Z0-9\.\s]*",
    demand="[-+a-zA-Z0-9\.\s]*",
    h2export="[0-9]+m?|all",
    planning_horizons="20[2-9][0-9]|2100",


if not config.get("disable_subworkflow", False):

    module pypsaearth:
        snakefile:
            PYPSAEARTH_FOLDER + "/Snakefile"
        config:
            config


    use rule * from pypsaearth


data_dir = Path(PYPSAEARTH_FOLDER) / "data"
rule get_data:
    output:
        [
            str(Path("data") / p.relative_to(data_dir))
            for p in data_dir.rglob("*")
            if p.is_file()
        ],
    shell:
        """
        mkdir -p data
        cp -nR {data_dir}/. data/
        """


if config["enable"].get("retrieve_cost_data", True):

    rule retrieve_cost_data_flexible:
        input:
            HTTP.remote(
                f"raw.githubusercontent.com/PyPSA/technology-data/{config['costs']['version']}/outputs/costs"
                + "_{planning_horizons}.csv",
                keep_local=True,
            ),
        output:
            costs=COSTDIR + "costs_{planning_horizons}.csv",
        resources:
            mem_mb=5000,
        run:
            move(input[0], output[0])


rule prepare_sector_networks:
    input:
        expand(
            RESDIR
            + "prenetworks/elec_s{simpl}_{clusters}_ec_l{ll}_{opts}_{sopts}_{planning_horizons}_{discountrate}_{demand}.nc",
            **config["scenario"],
            **config["costs"]
        ),


rule override_res_all_nets:
    input:
        expand(
            RESDIR
            + "prenetworks/elec_s{simpl}_{clusters}_ec_l{ll}_{opts}_{sopts}_{planning_horizons}_{discountrate}_{demand}_presec.nc",
            **config["scenario"],
            **config["costs"],
            **config["export"]
        ),


rule solve_sector_networks:
    input:
        expand(
            RESDIR
            + "/postnetworks/elec_s{simpl}_{clusters}_ec_l{ll}_{opts}_{sopts}_{planning_horizons}_{discountrate}_{demand}_{h2export}export.nc",
            **config["scenario"],
            **config["costs"],
            **config["export"]
        ),


rule prepare_ports:
    output:
        ports="data/ports.csv",  # TODO move from data to resources
    script:
        "scripts/prepare_ports.py"


rule prepare_airports:
    params:
        airport_sizing_factor=config["sector"]["airport_sizing_factor"],
    output:
        ports="data/airports.csv",  # TODO move from data to resources
    script:
        "scripts/prepare_airports.py"


rule prepare_urban_percent:
    output:
        urban_percent="data/urban_percent.csv",  # TODO move from data to resources
    script:
        "scripts/prepare_urban_percent.py"


rule prepare_transport_data_input:
    output:
        transport_data_input="resources/transport_data.csv",
    script:
        "scripts/prepare_transport_data_input.py"


if not config["custom_data"]["gas_network"]:

    rule prepare_gas_network:
        params:
            gas_config=config["sector"]["gas"],
            alternative_clustering=config["clustering_options"][
                "alternative_clustering"
            ],
            countries_list=config["countries"],
            layer_id=config["build_shape_options"]["gadm_layer_id"],
            update=config["build_shape_options"]["update_file"],
            out_logging=config["build_shape_options"]["out_logging"],
            year=config["build_shape_options"]["year"],
            nprocesses=config["build_shape_options"]["nprocesses"],
            contended_flag=config["build_shape_options"]["contended_flag"],
            geo_crs=config["crs"]["geo_crs"],
            custom_gas_network=config["custom_data"]["gas_network"],
        input:
<<<<<<< HEAD
            regions_onshore="resources/bus_regions/regions_onshore_elec_s{simpl}_{clusters}.geojson",
=======
            regions_onshore=pypsaearth(
                "resources/"
                + RDIR_PE
                + "bus_regions/regions_onshore_elec_s{simpl}_{clusters}.geojson"
            ),
>>>>>>> a84abcfa
        output:
            clustered_gas_network="resources/gas_networks/gas_network_elec_s{simpl}_{clusters}.csv",
            # TODO: Should be a own snakemake rule
            # gas_network_fig_1="resources/gas_networks/existing_gas_pipelines_{simpl}_{clusters}.png",
            # gas_network_fig_2="resources/gas_networks/clustered_gas_pipelines_{simpl}_{clusters}.png",
        script:
            "scripts/prepare_gas_network.py"


rule prepare_sector_network:
    input:
        network=RESDIR
        + "prenetworks/elec_s{simpl}_{clusters}_ec_l{ll}_{opts}_{sopts}_{planning_horizons}_{discountrate}_{demand}_presec.nc",
        costs=COSTDIR + "costs_{planning_horizons}.csv",
        h2_cavern="data/hydrogen_salt_cavern_potentials.csv",
        nodal_energy_totals="resources/demand/heat/nodal_energy_heat_totals_{demand}_s{simpl}_{clusters}_{planning_horizons}.csv",
        transport="resources/demand/transport_{demand}_s{simpl}_{clusters}_{planning_horizons}.csv",
        avail_profile="resources/pattern_profiles/avail_profile_{demand}_s{simpl}_{clusters}_{planning_horizons}.csv",
        dsm_profile="resources/pattern_profiles/dsm_profile_{demand}_s{simpl}_{clusters}_{planning_horizons}.csv",
        nodal_transport_data="resources/demand/nodal_transport_data_{demand}_s{simpl}_{clusters}_{planning_horizons}.csv",
        overrides="data/override_component_attrs",
        clustered_pop_layout="resources/population_shares/pop_layout_elec_s{simpl}_{clusters}_{planning_horizons}.csv",
        industrial_demand="resources/demand/industrial_energy_demand_per_node_elec_s{simpl}_{clusters}_{planning_horizons}_{demand}.csv",
        energy_totals="data/energy_totals_{demand}_{planning_horizons}.csv",
        airports="data/airports.csv",
        ports="data/ports.csv",
        heat_demand="resources/demand/heat/heat_demand_{demand}_s{simpl}_{clusters}_{planning_horizons}.csv",
        ashp_cop="resources/demand/heat/ashp_cop_{demand}_s{simpl}_{clusters}_{planning_horizons}.csv",
        gshp_cop="resources/demand/heat/gshp_cop_{demand}_s{simpl}_{clusters}_{planning_horizons}.csv",
        solar_thermal="resources/demand/heat/solar_thermal_{demand}_s{simpl}_{clusters}_{planning_horizons}.csv",
        district_heat_share="resources/demand/heat/district_heat_share_{demand}_s{simpl}_{clusters}_{planning_horizons}.csv",
        biomass_transport_costs="data/temp_hard_coded/biomass_transport_costs.csv",
<<<<<<< HEAD
        shapes_path="resources/bus_regions/regions_onshore_elec_s{simpl}_{clusters}.geojson",
=======
        shapes_path=pypsaearth(
            "resources/"
            + RDIR_PE
            + "bus_regions/regions_onshore_elec_s{simpl}_{clusters}.geojson"
        ),
>>>>>>> a84abcfa
        pipelines="data_custom/pipelines.csv"
        if config["custom_data"]["gas_network"]
        else "resources/gas_networks/gas_network_elec_s{simpl}_{clusters}.csv",
    output:
        RESDIR
        + "prenetworks/elec_s{simpl}_{clusters}_ec_l{ll}_{opts}_{sopts}_{planning_horizons}_{discountrate}_{demand}.nc",
    threads: 1
    resources:
        mem_mb=2000,
    benchmark:
        (
            RESDIR
            + "/benchmarks/prepare_network/elec_s{simpl}_{clusters}_ec_l{ll}_{opts}_{sopts}_{planning_horizons}_{discountrate}_{demand}"
        )
    script:
        "scripts/prepare_sector_network.py"


rule build_ship_profile:
    params:
        snapshots=config["snapshots"],
        ship_opts=config["export"]["ship"],
    output:
        ship_profile="resources/ship_profile_{h2export}TWh.csv",
    script:
        "scripts/build_ship_profile.py"


rule add_export:
    params:
        gadm_level=config["sector"]["gadm_level"],
        alternative_clustering=config["clustering_options"]["alternative_clustering"],
        store=config["export"]["store"],
        store_capital_costs=config["export"]["store_capital_costs"],
        export_profile=config["export"]["export_profile"],
        snapshots=config["snapshots"],
        USD_to_EUR=config["costs"]["USD2013_to_EUR2013"],
        lifetime=config["costs"]["lifetime"],
    input:
        overrides="data/override_component_attrs",
        export_ports="data/export_ports.csv",
        costs=COSTDIR + "costs_{planning_horizons}.csv",
        ship_profile="resources/ship_profile_{h2export}TWh.csv",
<<<<<<< HEAD
        network=RESDIR
        + "prenetworks/elec_s{simpl}_{clusters}_ec_l{ll}_{opts}_{sopts}_{planning_horizons}_{discountrate}_{demand}.nc",
        shapes_path="resources/bus_regions/regions_onshore_elec_s{simpl}_{clusters}.geojson",
=======
        network=RDIR
        + "/prenetworks/elec_s{simpl}_{clusters}_ec_l{ll}_{opts}_{sopts}_{planning_horizons}_{discountrate}_{demand}.nc",
        shapes_path=pypsaearth(
            "resources/"
            + RDIR_PE
            + "bus_regions/regions_onshore_elec_s{simpl}_{clusters}.geojson"
        ),
>>>>>>> a84abcfa
    output:
        RESDIR
        + "prenetworks/elec_s{simpl}_{clusters}_ec_l{ll}_{opts}_{sopts}_{planning_horizons}_{discountrate}_{demand}_{h2export}export.nc",
    script:
        "scripts/add_export.py"


rule override_respot:
    params:
        run=run["name"],
        custom_data=config["custom_data"],
        countries=config["countries"],
    input:
        **{
            f"custom_res_pot_{tech}_{planning_horizons}_{discountrate}": f"resources/custom_renewables/{tech}_{planning_horizons}_{discountrate}_potential.csv"
            for tech in config["custom_data"]["renewables"]
            for discountrate in config["costs"]["discountrate"]
            for planning_horizons in config["scenario"]["planning_horizons"]
        },
        **{
            f"custom_res_ins_{tech}_{planning_horizons}_{discountrate}": f"resources/custom_renewables/{tech}_{planning_horizons}_{discountrate}_installable.csv"
            for tech in config["custom_data"]["renewables"]
            for discountrate in config["costs"]["discountrate"]
            for planning_horizons in config["scenario"]["planning_horizons"]
        },
        overrides="data/override_component_attrs",
<<<<<<< HEAD
        network="networks/elec_s{simpl}_{clusters}_ec_l{ll}_{opts}.nc",
=======
        network=pypsaearth(
            "networks/" + RDIR_PE + "elec_s{simpl}_{clusters}_ec_l{ll}_{opts}.nc"
        ),
>>>>>>> a84abcfa
        energy_totals="data/energy_totals_{demand}_{planning_horizons}.csv",
    output:
        RESDIR
        + "prenetworks/elec_s{simpl}_{clusters}_ec_l{ll}_{opts}_{sopts}_{planning_horizons}_{discountrate}_{demand}_presec.nc",
    script:
        "scripts/override_respot.py"


rule prepare_transport_data:
    input:
<<<<<<< HEAD
        network="networks/elec_s{simpl}_{clusters}.nc",
=======
        network=pypsaearth("networks/" + RDIR_PE + "elec_s{simpl}_{clusters}.nc"),
>>>>>>> a84abcfa
        energy_totals_name="data/energy_totals_{demand}_{planning_horizons}.csv",
        traffic_data_KFZ="data/emobility/KFZ__count",
        traffic_data_Pkw="data/emobility/Pkw__count",
        transport_name="resources/transport_data.csv",
        clustered_pop_layout="resources/population_shares/pop_layout_elec_s{simpl}_{clusters}_{planning_horizons}.csv",
        temp_air_total="resources/temperatures/temp_air_total_elec_s{simpl}_{clusters}_{planning_horizons}.nc",
    output:
        # nodal_energy_totals="resources/nodal_energy_totals_s{simpl}_{clusters}.csv",
        transport="resources/demand/transport_{demand}_s{simpl}_{clusters}_{planning_horizons}.csv",
        avail_profile="resources/pattern_profiles/avail_profile_{demand}_s{simpl}_{clusters}_{planning_horizons}.csv",
        dsm_profile="resources/pattern_profiles/dsm_profile_{demand}_s{simpl}_{clusters}_{planning_horizons}.csv",
        nodal_transport_data="resources/demand/nodal_transport_data_{demand}_s{simpl}_{clusters}_{planning_horizons}.csv",
    script:
        "scripts/prepare_transport_data.py"


rule build_cop_profiles:
    params:
        heat_pump_sink_T=config["sector"]["heat_pump_sink_T"],
    input:
        temp_soil_total="resources/temperatures/temp_soil_total_elec_s{simpl}_{clusters}_{planning_horizons}.nc",
        temp_soil_rural="resources/temperatures/temp_soil_rural_elec_s{simpl}_{clusters}_{planning_horizons}.nc",
        temp_soil_urban="resources/temperatures/temp_soil_urban_elec_s{simpl}_{clusters}_{planning_horizons}.nc",
        temp_air_total="resources/temperatures/temp_air_total_elec_s{simpl}_{clusters}_{planning_horizons}.nc",
        temp_air_rural="resources/temperatures/temp_air_rural_elec_s{simpl}_{clusters}_{planning_horizons}.nc",
        temp_air_urban="resources/temperatures/temp_air_urban_elec_s{simpl}_{clusters}_{planning_horizons}.nc",
    output:
        cop_soil_total="resources/cops/cop_soil_total_elec_s{simpl}_{clusters}_{planning_horizons}.nc",
        cop_soil_rural="resources/cops/cop_soil_rural_elec_s{simpl}_{clusters}_{planning_horizons}.nc",
        cop_soil_urban="resources/cops/cop_soil_urban_elec_s{simpl}_{clusters}_{planning_horizons}.nc",
        cop_air_total="resources/cops/cop_air_total_elec_s{simpl}_{clusters}_{planning_horizons}.nc",
        cop_air_rural="resources/cops/cop_air_rural_elec_s{simpl}_{clusters}_{planning_horizons}.nc",
        cop_air_urban="resources/cops/cop_air_urban_elec_s{simpl}_{clusters}_{planning_horizons}.nc",
    resources:
        mem_mb=20000,
    benchmark:
        "benchmarks/build_cop_profiles/s{simpl}_{clusters}_{planning_horizons}"
    script:
        "scripts/build_cop_profiles.py"


rule prepare_heat_data:
    input:
<<<<<<< HEAD
        network="networks/elec_s{simpl}_{clusters}.nc",
=======
        network=pypsaearth("networks/" + RDIR_PE + "elec_s{simpl}_{clusters}.nc"),
>>>>>>> a84abcfa
        energy_totals_name="data/energy_totals_{demand}_{planning_horizons}.csv",
        clustered_pop_layout="resources/population_shares/pop_layout_elec_s{simpl}_{clusters}_{planning_horizons}.csv",
        temp_air_total="resources/temperatures/temp_air_total_elec_s{simpl}_{clusters}_{planning_horizons}.nc",
        cop_soil_total="resources/cops/cop_soil_total_elec_s{simpl}_{clusters}_{planning_horizons}.nc",
        cop_air_total="resources/cops/cop_air_total_elec_s{simpl}_{clusters}_{planning_horizons}.nc",
        solar_thermal_total="resources/demand/heat/solar_thermal_total_elec_s{simpl}_{clusters}_{planning_horizons}.nc",
        heat_demand_total="resources/demand/heat/heat_demand_total_elec_s{simpl}_{clusters}_{planning_horizons}.nc",
        heat_profile="data/heat_load_profile_BDEW.csv",
    output:
        nodal_energy_totals="resources/demand/heat/nodal_energy_heat_totals_{demand}_s{simpl}_{clusters}_{planning_horizons}.csv",
        heat_demand="resources/demand/heat/heat_demand_{demand}_s{simpl}_{clusters}_{planning_horizons}.csv",
        ashp_cop="resources/demand/heat/ashp_cop_{demand}_s{simpl}_{clusters}_{planning_horizons}.csv",
        gshp_cop="resources/demand/heat/gshp_cop_{demand}_s{simpl}_{clusters}_{planning_horizons}.csv",
        solar_thermal="resources/demand/heat/solar_thermal_{demand}_s{simpl}_{clusters}_{planning_horizons}.csv",
        district_heat_share="resources/demand/heat/district_heat_share_{demand}_s{simpl}_{clusters}_{planning_horizons}.csv",
    script:
        "scripts/prepare_heat_data.py"


rule build_base_energy_totals:
    params:
        space_heat_share=config["sector"]["space_heat_share"],
        update_data=config["demand_data"]["update_data"],
        base_year=config["demand_data"]["base_year"],
        countries=config["countries"],
    input:
        unsd_paths="data/demand/unsd/paths/Energy_Statistics_Database.xlsx",
    output:
        energy_totals_base="data/energy_totals_base.csv",
    script:
        "scripts/build_base_energy_totals.py"


rule prepare_energy_totals:
    params:
        countries=config["countries"],
        base_year=config["demand_data"]["base_year"],
        sector_options=config["sector"],
    input:
        unsd_paths="data/energy_totals_base.csv",
        efficiency_gains_cagr="data/demand/efficiency_gains_cagr.csv",
        growth_factors_cagr="data/demand/growth_factors_cagr.csv",
        district_heating="data/demand/district_heating.csv",
        fuel_shares="data/demand/fuel_shares.csv",
    output:
        energy_totals="data/energy_totals_{demand}_{planning_horizons}.csv",
    script:
        "scripts/prepare_energy_totals.py"


rule build_solar_thermal_profiles:
    params:
        solar_thermal_config=config["solar_thermal"],
        snapshots=config["snapshots"],
    input:
        pop_layout_total="resources/population_shares/pop_layout_total_{planning_horizons}.nc",
        pop_layout_urban="resources/population_shares/pop_layout_urban_{planning_horizons}.nc",
        pop_layout_rural="resources/population_shares/pop_layout_rural_{planning_horizons}.nc",
<<<<<<< HEAD
        regions_onshore="resources/bus_regions/regions_onshore_elec_s{simpl}_{clusters}.geojson",
        cutout=CUTOUTS_PATH,
=======
        regions_onshore=pypsaearth(
            "resources/"
            + RDIR_PE
            + "bus_regions/regions_onshore_elec_s{simpl}_{clusters}.geojson"
        ),
        cutout=pypsaearth(CUTOUTS_PATH),
>>>>>>> a84abcfa
    output:
        solar_thermal_total="resources/demand/heat/solar_thermal_total_elec_s{simpl}_{clusters}_{planning_horizons}.nc",
        solar_thermal_urban="resources/demand/heat/solar_thermal_urban_elec_s{simpl}_{clusters}_{planning_horizons}.nc",
        solar_thermal_rural="resources/demand/heat/solar_thermal_rural_elec_s{simpl}_{clusters}_{planning_horizons}.nc",
    resources:
        mem_mb=20000,
    benchmark:
        "benchmarks/build_solar_thermal_profiles/s{simpl}_{clusters}_{planning_horizons}"
    script:
        "scripts/build_solar_thermal_profiles.py"


rule build_population_layouts:
    params:
        planning_horizons=config["scenario"]["planning_horizons"][0],
    input:
<<<<<<< HEAD
        nuts3_shapes="resources/shapes/gadm_shapes.geojson",
=======
        nuts3_shapes=pypsaearth("resources/" + RDIR_PE + "shapes/gadm_shapes.geojson"),
>>>>>>> a84abcfa
        urban_percent="data/urban_percent.csv",
        cutout=CUTOUTS_PATH,
    output:
        pop_layout_total="resources/population_shares/pop_layout_total_{planning_horizons}.nc",
        pop_layout_urban="resources/population_shares/pop_layout_urban_{planning_horizons}.nc",
        pop_layout_rural="resources/population_shares/pop_layout_rural_{planning_horizons}.nc",
        gdp_layout="resources/gdp_shares/gdp_layout_{planning_horizons}.nc",
    resources:
        mem_mb=20000,
    benchmark:
        "benchmarks/build_population_layouts_{planning_horizons}"
    threads: 8
    script:
        "scripts/build_population_layouts.py"


rule move_hardcoded_files_temp:
    input:
        "data/temp_hard_coded/energy_totals.csv",
    output:
        "resources/energy_totals.csv",
    shell:
        "cp -a data/temp_hard_coded/. resources"


rule build_clustered_population_layouts:
    input:
        pop_layout_total="resources/population_shares/pop_layout_total_{planning_horizons}.nc",
        pop_layout_urban="resources/population_shares/pop_layout_urban_{planning_horizons}.nc",
        pop_layout_rural="resources/population_shares/pop_layout_rural_{planning_horizons}.nc",
        gdp_layout="resources/gdp_shares/gdp_layout_{planning_horizons}.nc",
<<<<<<< HEAD
        regions_onshore="resources/bus_regions/regions_onshore_elec_s{simpl}_{clusters}.geojson",
        cutout=CUTOUTS_PATH,
=======
        regions_onshore=pypsaearth(
            "resources/"
            + RDIR_PE
            + "bus_regions/regions_onshore_elec_s{simpl}_{clusters}.geojson"
        ),
        cutout=pypsaearth(CUTOUTS_PATH),
>>>>>>> a84abcfa
    output:
        clustered_pop_layout="resources/population_shares/pop_layout_elec_s{simpl}_{clusters}_{planning_horizons}.csv",
        clustered_gdp_layout="resources/gdp_shares/gdp_layout_elec_s{simpl}_{clusters}_{planning_horizons}.csv",
    resources:
        mem_mb=10000,
    benchmark:
        "benchmarks/build_clustered_population_layouts/s{simpl}_{clusters}_{planning_horizons}"
    script:
        "scripts/build_clustered_population_layouts.py"


rule build_heat_demand:
    params:
        snapshots=config["snapshots"],
    input:
        pop_layout_total="resources/population_shares/pop_layout_total_{planning_horizons}.nc",
        pop_layout_urban="resources/population_shares/pop_layout_urban_{planning_horizons}.nc",
        pop_layout_rural="resources/population_shares/pop_layout_rural_{planning_horizons}.nc",
<<<<<<< HEAD
        regions_onshore="resources/bus_regions/regions_onshore_elec_s{simpl}_{clusters}.geojson",
        cutout=CUTOUTS_PATH,
=======
        regions_onshore=pypsaearth(
            "resources/"
            + RDIR_PE
            + "bus_regions/regions_onshore_elec_s{simpl}_{clusters}.geojson"
        ),
        cutout=pypsaearth(CUTOUTS_PATH),
>>>>>>> a84abcfa
    output:
        heat_demand_urban="resources/demand/heat/heat_demand_urban_elec_s{simpl}_{clusters}_{planning_horizons}.nc",
        heat_demand_rural="resources/demand/heat/heat_demand_rural_elec_s{simpl}_{clusters}_{planning_horizons}.nc",
        heat_demand_total="resources/demand/heat/heat_demand_total_elec_s{simpl}_{clusters}_{planning_horizons}.nc",
    resources:
        mem_mb=20000,
    benchmark:
        "benchmarks/build_heat_demand/s{simpl}_{clusters}_{planning_horizons}"
    script:
        "scripts/build_heat_demand.py"


rule build_temperature_profiles:
    params:
        snapshots=config["snapshots"],
    input:
        pop_layout_total="resources/population_shares/pop_layout_total_{planning_horizons}.nc",
        pop_layout_urban="resources/population_shares/pop_layout_urban_{planning_horizons}.nc",
        pop_layout_rural="resources/population_shares/pop_layout_rural_{planning_horizons}.nc",
<<<<<<< HEAD
        regions_onshore="resources/bus_regions/regions_onshore_elec_s{simpl}_{clusters}.geojson",
        cutout=CUTOUTS_PATH,
=======
        regions_onshore=pypsaearth(
            "resources/"
            + RDIR_PE
            + "bus_regions/regions_onshore_elec_s{simpl}_{clusters}.geojson"
        ),
        cutout=pypsaearth(CUTOUTS_PATH),
>>>>>>> a84abcfa
    output:
        temp_soil_total="resources/temperatures/temp_soil_total_elec_s{simpl}_{clusters}_{planning_horizons}.nc",
        temp_soil_rural="resources/temperatures/temp_soil_rural_elec_s{simpl}_{clusters}_{planning_horizons}.nc",
        temp_soil_urban="resources/temperatures/temp_soil_urban_elec_s{simpl}_{clusters}_{planning_horizons}.nc",
        temp_air_total="resources/temperatures/temp_air_total_elec_s{simpl}_{clusters}_{planning_horizons}.nc",
        temp_air_rural="resources/temperatures/temp_air_rural_elec_s{simpl}_{clusters}_{planning_horizons}.nc",
        temp_air_urban="resources/temperatures/temp_air_urban_elec_s{simpl}_{clusters}_{planning_horizons}.nc",
    resources:
        mem_mb=20000,
    benchmark:
        "benchmarks/build_temperature_profiles/s{simpl}_{clusters}_{planning_horizons}"
    script:
        "scripts/build_temperature_profiles.py"


rule copy_config:
    params:
        summary_dir=config["summary_dir"],
        run=run["name"],
    output:
        SDIR + "/configs/config.yaml",
    threads: 1
    resources:
        mem_mb=1000,
    benchmark:
        SDIR + "/benchmarks/copy_config"
    script:
        "scripts/copy_config.py"


<<<<<<< HEAD
rule solve_sector_network:
    input:
        overrides="data/override_component_attrs",
        # network=RESDIR
        # + "prenetworks/elec_s{simpl}_{clusters}_ec_l{ll}_{opts}_{sopts}_{planning_horizons}_{discountrate}.nc",
        network=RESDIR
        + "prenetworks/elec_s{simpl}_{clusters}_ec_l{ll}_{opts}_{sopts}_{planning_horizons}_{discountrate}_{demand}_{h2export}export.nc",
        costs=COSTDIR + "costs_{planning_horizons}.csv",
        configs=SDIR + "/configs/config.yaml",  # included to trigger copy_config rule
    output:
        RESDIR
        + "/postnetworks/elec_s{simpl}_{clusters}_ec_l{ll}_{opts}_{sopts}_{planning_horizons}_{discountrate}_{demand}_{h2export}export.nc",
    shadow:
        "shallow"
    log:
        solver=RESDIR
        + "/logs/elec_s{simpl}_{clusters}_ec_l{ll}_{opts}_{sopts}_{planning_horizons}_{discountrate}_{demand}_{h2export}export_solver.log",
        python=RESDIR
        + "/logs/elec_s{simpl}_{clusters}_ec_l{ll}_{opts}_{sopts}_{planning_horizons}_{discountrate}_{demand}_{h2export}export_python.log",
        memory=RESDIR
        + "/logs/elec_s{simpl}_{clusters}_ec_l{ll}_{opts}_{sopts}_{planning_horizons}_{discountrate}_{demand}_{h2export}export_memory.log",
    threads: 25
    resources:
        mem_mb=config["solving"]["mem"],
    benchmark:
        (
            RESDIR
            + "/benchmarks/solve_network/elec_s{simpl}_{clusters}_ec_l{ll}_{opts}_{sopts}_{planning_horizons}_{discountrate}_{demand}_{h2export}export"
        )
    script:
        "scripts/solve_network.py"
=======
if config["foresight"] == "overnight":

    rule solve_network:
        input:
            overrides="data/override_component_attrs",
            # network=RDIR
            # + "/prenetworks/elec_s{simpl}_{clusters}_ec_l{ll}_{opts}_{sopts}_{planning_horizons}_{discountrate}.nc",
            network=RDIR
            + "/prenetworks/elec_s{simpl}_{clusters}_ec_l{ll}_{opts}_{sopts}_{planning_horizons}_{discountrate}_{demand}_{h2export}export.nc",
            costs=CDIR + "costs_{planning_horizons}.csv",
            configs=SDIR + "/configs/config.yaml",  # included to trigger copy_config rule
        output:
            RDIR
            + "/postnetworks/elec_s{simpl}_{clusters}_ec_l{ll}_{opts}_{sopts}_{planning_horizons}_{discountrate}_{demand}_{h2export}export.nc",
        shadow:
            "shallow"
        log:
            solver=RDIR
            + "/logs/elec_s{simpl}_{clusters}_ec_l{ll}_{opts}_{sopts}_{planning_horizons}_{discountrate}_{demand}_{h2export}export_solver.log",
            python=RDIR
            + "/logs/elec_s{simpl}_{clusters}_ec_l{ll}_{opts}_{sopts}_{planning_horizons}_{discountrate}_{demand}_{h2export}export_python.log",
            memory=RDIR
            + "/logs/elec_s{simpl}_{clusters}_ec_l{ll}_{opts}_{sopts}_{planning_horizons}_{discountrate}_{demand}_{h2export}export_memory.log",
        threads: 25
        resources:
            mem_mb=config["solving"]["mem"],
        benchmark:
            (
                RDIR
                + "/benchmarks/solve_network/elec_s{simpl}_{clusters}_ec_l{ll}_{opts}_{sopts}_{planning_horizons}_{discountrate}_{demand}_{h2export}export"
            )
        script:
            "scripts/solve_network.py"
>>>>>>> a84abcfa


rule make_sector_summary:
    params:
        planning_horizons=config["scenario"]["planning_horizons"],
        results_dir=config["results_dir"],
        summary_dir=config["summary_dir"],
        run=run["name"],
        scenario_config=config["scenario"],
        costs_config=config["costs"],
        h2export_qty=config["export"]["h2export"],
        foresight=config["foresight"],
    input:
        overrides="data/override_component_attrs",
        networks=expand(
            RESDIR
            + "/postnetworks/elec_s{simpl}_{clusters}_ec_l{ll}_{opts}_{sopts}_{planning_horizons}_{discountrate}_{demand}_{h2export}export.nc",
            **config["scenario"],
            **config["costs"],
            **config["export"]
        ),
        costs=COSTDIR + "costs_{planning_horizons}.csv",
        plots=expand(
            RESDIR
            + "/maps/elec_s{simpl}_{clusters}_ec_l{ll}_{opts}_{sopts}-costs-all_{planning_horizons}_{discountrate}_{demand}_{h2export}export.pdf",
            **config["scenario"],
            **config["costs"],
            **config["export"]
        ),
    output:
        nodal_costs=SDIR + "/csvs/nodal_costs.csv",
        nodal_capacities=SDIR + "/csvs/nodal_capacities.csv",
        nodal_cfs=SDIR + "/csvs/nodal_cfs.csv",
        cfs=SDIR + "/csvs/cfs.csv",
        costs=SDIR + "/csvs/costs.csv",
        capacities=SDIR + "/csvs/capacities.csv",
        curtailment=SDIR + "/csvs/curtailment.csv",
        energy=SDIR + "/csvs/energy.csv",
        supply=SDIR + "/csvs/supply.csv",
        supply_energy=SDIR + "/csvs/supply_energy.csv",
        prices=SDIR + "/csvs/prices.csv",
        weighted_prices=SDIR + "/csvs/weighted_prices.csv",
        market_values=SDIR + "/csvs/market_values.csv",
        price_statistics=SDIR + "/csvs/price_statistics.csv",
        metrics=SDIR + "/csvs/metrics.csv",
    threads: 2
    resources:
        mem_mb=10000,
    benchmark:
        SDIR + "/benchmarks/make_summary"
    script:
        "scripts/make_summary.py"


rule plot_sector_network:
    input:
        overrides="data/override_component_attrs",
        network=RESDIR
        + "/postnetworks/elec_s{simpl}_{clusters}_ec_l{ll}_{opts}_{sopts}_{planning_horizons}_{discountrate}_{demand}_{h2export}export.nc",
    output:
        map=RESDIR
        + "/maps/elec_s{simpl}_{clusters}_ec_l{ll}_{opts}_{sopts}-costs-all_{planning_horizons}_{discountrate}_{demand}_{h2export}export.pdf",
    threads: 2
    resources:
        mem_mb=10000,
    benchmark:
        (
            RESDIR
            + "/benchmarks/plot_network/elec_s{simpl}_{clusters}_ec_l{ll}_{opts}_{sopts}_{planning_horizons}_{discountrate}_{demand}_{h2export}export"
        )
    script:
        "scripts/plot_network.py"


rule plot_sector_summary:
    input:
        costs=SDIR + "/csvs/costs.csv",
        energy=SDIR + "/csvs/energy.csv",
        balances=SDIR + "/csvs/supply_energy.csv",
    output:
        costs=SDIR + "/graphs/costs.pdf",
        energy=SDIR + "/graphs/energy.pdf",
        balances=SDIR + "/graphs/balances-energy.pdf",
    threads: 2
    resources:
        mem_mb=10000,
    benchmark:
        SDIR + "/benchmarks/plot_summary"
    script:
        "scripts/plot_summary.py"


rule build_industrial_database:
    output:
        industrial_database="data/industrial_database.csv",
    script:
        "scripts/build_industrial_database.py"


rule prepare_db:
    params:
        tech_colors=config["plotting"]["tech_colors"],
    input:
        network=RESDIR
        + "/postnetworks/elec_s{simpl}_{clusters}_ec_l{ll}_{opts}_{sopts}_{planning_horizons}_{discountrate}_{demand}_{h2export}export.nc",
    output:
        db=RESDIR
        + "/summaries/elec_s{simpl}_{clusters}_ec_l{ll}_{opts}_{sopts}-costs-all_{planning_horizons}_{discountrate}_{demand}_{h2export}export.csv",
    threads: 2
    resources:
        mem_mb=10000,
    benchmark:
        (
            RESDIR
            + "/benchmarks/prepare_db/elec_s{simpl}_{clusters}_ec_l{ll}_{opts}_{sopts}_{planning_horizons}_{discountrate}_{demand}_{h2export}export"
        )
    script:
        "scripts/prepare_db.py"


rule run_test:
    params:
        dummy="This is a dummy parameter to satisfy snakefmt",
    run:
        import yaml

        with open(PYPSAEARTH_FOLDER + "/config.tutorial.yaml") as file:
            config_pypsaearth = yaml.full_load(file)
            config_pypsaearth["retrieve_databundle"] = {"show_progress": False}
            config_pypsaearth["electricity"]["extendable_carriers"]["Store"] = []
            config_pypsaearth["electricity"]["extendable_carriers"]["Link"] = []
            config_pypsaearth["electricity"]["co2limit"] = 7.75e7
            config_pypsaearth["run"] = {
                "name": "tutorial",
                "shared_cutouts": True,
            }

            with open("./config.pypsa-earth.yaml", "w") as wfile:
                yaml.dump(config_pypsaearth, wfile)

        shell("cp test/config.test1.yaml config.yaml")
        shell("snakemake --cores all solve_all_networks --forceall")
        shell("cp test/config.test_myopic.yaml config.yaml")
        shell("snakemake --cores all solve_all_networks_myopic --forceall")



rule build_industrial_distribution_key:  #default data
    params:
        countries=config["countries"],
        gadm_level=config["sector"]["gadm_level"],
        alternative_clustering=config["clustering_options"]["alternative_clustering"],
        industry_database=config["custom_data"]["industry_database"],
    input:
<<<<<<< HEAD
        regions_onshore="resources/bus_regions/regions_onshore_elec_s{simpl}_{clusters}.geojson",
        clustered_pop_layout="resources/population_shares/pop_layout_elec_s{simpl}_{clusters}_{planning_horizons}.csv",
        clustered_gdp_layout="resources/gdp_shares/gdp_layout_elec_s{simpl}_{clusters}_{planning_horizons}.csv",
        industrial_database="data/industrial_database.csv",
        shapes_path="resources/bus_regions/regions_onshore_elec_s{simpl}_{clusters}.geojson",
=======
        regions_onshore=pypsaearth(
            "resources/"
            + RDIR_PE
            + "bus_regions/regions_onshore_elec_s{simpl}_{clusters}.geojson"
        ),
        clustered_pop_layout="resources/population_shares/pop_layout_elec_s{simpl}_{clusters}_{planning_horizons}.csv",
        clustered_gdp_layout="resources/gdp_shares/gdp_layout_elec_s{simpl}_{clusters}_{planning_horizons}.csv",
        industrial_database="data/industrial_database.csv",
        shapes_path=pypsaearth(
            "resources/"
            + RDIR_PE
            + "bus_regions/regions_onshore_elec_s{simpl}_{clusters}.geojson"
        ),
>>>>>>> a84abcfa
    output:
        industrial_distribution_key="resources/demand/industrial_distribution_key_elec_s{simpl}_{clusters}_{planning_horizons}.csv",
    threads: 1
    resources:
        mem_mb=1000,
    benchmark:
        "benchmarks/build_industrial_distribution_key_elec_s{simpl}_{clusters}_{planning_horizons}"
    script:
        "scripts/build_industrial_distribution_key.py"


rule build_base_industry_totals:  #default data
    params:
        base_year=config["demand_data"]["base_year"],
        countries=config["countries"],
        other_industries=config["demand_data"]["other_industries"],
    input:
        #industrial_production_per_country="data/industrial_production_per_country.csv",
        #unsd_path="data/demand/unsd/data/",
        energy_totals_base="data/energy_totals_base.csv",
    output:
        base_industry_totals="resources/demand/base_industry_totals_{planning_horizons}_{demand}.csv",
    threads: 1
    resources:
        mem_mb=1000,
    benchmark:
        "benchmarks/build_base_industry_totals_{planning_horizons}_{demand}"
    script:
        "scripts/build_base_industry_totals.py"


rule build_industry_demand:  #default data
    params:
        countries=config["countries"],
        industry_demand=config["custom_data"]["industry_demand"],
        base_year=config["demand_data"]["base_year"],
        industry_util_factor=config["sector"]["industry_util_factor"],
        aluminium_year=config["demand_data"]["aluminium_year"],
    input:
        industrial_distribution_key="resources/demand/industrial_distribution_key_elec_s{simpl}_{clusters}_{planning_horizons}.csv",
        #industrial_production_per_country_tomorrow="resources/demand/industrial_production_per_country_tomorrow_{planning_horizons}_{demand}.csv",
        #industrial_production_per_country="data/industrial_production_per_country.csv",
        base_industry_totals="resources/demand/base_industry_totals_{planning_horizons}_{demand}.csv",
        industrial_database="data/industrial_database.csv",
        costs=COSTDIR + "costs_{planning_horizons}.csv",
        industry_growth_cagr="data/demand/industry_growth_cagr.csv",
    output:
        industrial_energy_demand_per_node="resources/demand/industrial_energy_demand_per_node_elec_s{simpl}_{clusters}_{planning_horizons}_{demand}.csv",
    threads: 1
    resources:
        mem_mb=1000,
    benchmark:
        "benchmarks/industrial_energy_demand_per_node_elec_s{simpl}_{clusters}_{planning_horizons}_{demand}.csv"
    script:
        "scripts/build_industry_demand.py"


rule build_existing_heating_distribution:
    params:
        baseyear=config["scenario"]["planning_horizons"][0],
        sector=config["sector"],
        existing_capacities=config["existing_capacities"],
    input:
        existing_heating="data/existing_infrastructure/existing_heating_raw.csv",
        clustered_pop_layout="resources/population_shares/pop_layout_elec_s{simpl}_{clusters}_{planning_horizons}.csv",
        clustered_pop_energy_layout="resources/demand/heat/nodal_energy_heat_totals_{demand}_s{simpl}_{clusters}_{planning_horizons}.csv",  #"resources/population_shares/pop_weighted_energy_totals_s{simpl}_{clusters}.csv",
        district_heat_share="resources/demand/heat/district_heat_share_{demand}_s{simpl}_{clusters}_{planning_horizons}.csv",
    output:
        existing_heating_distribution="resources/heating/existing_heating_distribution_{demand}_s{simpl}_{clusters}_{planning_horizons}.csv",
    threads: 1
    resources:
        mem_mb=2000,
    log:
        RDIR
        + "/logs/build_existing_heating_distribution_{demand}_s{simpl}_{clusters}_{planning_horizons}.log",
    benchmark:
        RDIR
        +"/benchmarks/build_existing_heating_distribution/{demand}_s{simpl}_{clusters}_{planning_horizons}"
    script:
        "scripts/build_existing_heating_distribution.py"


if config["foresight"] == "myopic":

    rule add_existing_baseyear:
        params:
            baseyear=config["scenario"]["planning_horizons"][0],
            sector=config["sector"],
            existing_capacities=config["existing_capacities"],
            costs=config["costs"],
        input:
            network=RDIR
            + "/prenetworks/elec_s{simpl}_{clusters}_ec_l{ll}_{opts}_{sopts}_{planning_horizons}_{discountrate}_{demand}_{h2export}export.nc",
            powerplants=pypsaearth("resources/" + RDIR_PE + "powerplants.csv"),
            busmap_s=pypsaearth(
                "resources/" + RDIR_PE + "bus_regions/busmap_elec_s{simpl}.csv"
            ),
            busmap=pypsaearth(
                "resources/"
                + RDIR_PE
                + "bus_regions/busmap_elec_s{simpl}_{clusters}.csv"
            ),
            clustered_pop_layout="resources/population_shares/pop_layout_elec_s{simpl}_{clusters}_{planning_horizons}.csv",
            costs=CDIR
            + "costs_{}.csv".format(config["scenario"]["planning_horizons"][0]),
            cop_soil_total="resources/cops/cop_soil_total_elec_s{simpl}_{clusters}_{planning_horizons}.nc",
            cop_air_total="resources/cops/cop_air_total_elec_s{simpl}_{clusters}_{planning_horizons}.nc",
            existing_heating_distribution="resources/heating/existing_heating_distribution_{demand}_s{simpl}_{clusters}_{planning_horizons}.csv",
        output:
            RDIR
            + "/prenetworks-brownfield/elec_s{simpl}_{clusters}_l{ll}_{opts}_{sopts}_{planning_horizons}_{discountrate}_{demand}_{h2export}export.nc",
        wildcard_constraints:
            # TODO: The first planning_horizon needs to be aligned across scenarios
            # snakemake does not support passing functions to wildcard_constraints
            # reference: https://github.com/snakemake/snakemake/issues/2703
            planning_horizons=config["scenario"]["planning_horizons"][0],  #only applies to baseyear
        threads: 1
        resources:
            mem_mb=2000,
        log:
            RDIR
            + "/logs/add_existing_baseyear_elec_s{simpl}_{clusters}_ec_l{ll}_{opts}_{sopts}_{planning_horizons}_{discountrate}_{demand}_{h2export}export.log",
        benchmark:
            RDIR
            +"/benchmarks/add_existing_baseyear/elec_s{simpl}_{clusters}_ec_l{ll}_{opts}_{sopts}_{planning_horizons}_{discountrate}_{demand}_{h2export}export"
        script:
            "scripts/add_existing_baseyear.py"

    def input_profile_tech_brownfield(w):
        return {
            f"profile_{tech}": pypsaearth(
                f"resources/" + RDIR_PE + "renewable_profiles/profile_{tech}.nc"
            )
            for tech in config["electricity"]["renewable_carriers"]
            if tech != "hydro"
        }

    def solved_previous_horizon(w):
        planning_horizons = config["scenario"]["planning_horizons"]
        i = planning_horizons.index(int(w.planning_horizons))
        planning_horizon_p = str(planning_horizons[i - 1])

        return (
            RDIR
            + "/postnetworks/elec_s{simpl}_{clusters}_ec_l{ll}_{opts}_{sopts}_"
            + planning_horizon_p
            + "_{discountrate}_{demand}_{h2export}export.nc"
        )

    rule add_brownfield:
        params:
            H2_retrofit=config["sector"]["hydrogen"],
            H2_retrofit_capacity_per_CH4=config["sector"]["hydrogen"][
                "H2_retrofit_capacity_per_CH4"
            ],
            threshold_capacity=config["existing_capacities"]["threshold_capacity"],
            snapshots=config["snapshots"],
            # drop_leap_day=config["enable"]["drop_leap_day"],
            carriers=config["electricity"]["renewable_carriers"],
        input:
            # unpack(input_profile_tech_brownfield),
            simplify_busmap=pypsaearth(
                "resources/" + RDIR_PE + "bus_regions/busmap_elec_s{simpl}.csv"
            ),
            cluster_busmap=pypsaearth(
                "resources/"
                + RDIR_PE
                + "bus_regions/busmap_elec_s{simpl}_{clusters}.csv"
            ),
            network=RDIR
            + "/prenetworks/elec_s{simpl}_{clusters}_ec_l{ll}_{opts}_{sopts}_{planning_horizons}_{discountrate}_{demand}_{h2export}export.nc",
            network_p=solved_previous_horizon,  #solved network at previous time step
            costs=CDIR + "costs_{planning_horizons}.csv",
            cop_soil_total="resources/cops/cop_soil_total_elec_s{simpl}_{clusters}_{planning_horizons}.nc",
            cop_air_total="resources/cops/cop_air_total_elec_s{simpl}_{clusters}_{planning_horizons}.nc",
        output:
            RDIR
            + "/prenetworks-brownfield/elec_s{simpl}_{clusters}_l{ll}_{opts}_{sopts}_{planning_horizons}_{discountrate}_{demand}_{h2export}export.nc",
        threads: 4
        resources:
            mem_mb=10000,
        log:
            RDIR
            + "/logs/add_brownfield_elec_s{simpl}_{clusters}_ec_l{ll}_{opts}_{sopts}_{planning_horizons}_{discountrate}_{demand}_{h2export}export.log",
        benchmark:
            (
                RDIR
                + "/benchmarks/add_brownfield/elec_s{simpl}_ec_{clusters}_l{ll}_{opts}_{sopts}_{planning_horizons}_{discountrate}_{demand}_{h2export}export"
            )
        script:
            "./scripts/add_brownfield.py"

    ruleorder: add_existing_baseyear > add_brownfield

    rule solve_network_myopic:
        params:
            solving=config["solving"],
            foresight=config["foresight"],
            planning_horizons=config["scenario"]["planning_horizons"],
            co2_sequestration_potential=config["scenario"].get(
                "co2_sequestration_potential", 200
            ),
        input:
            overrides="data/override_component_attrs",
            network=RDIR
            + "/prenetworks-brownfield/elec_s{simpl}_{clusters}_l{ll}_{opts}_{sopts}_{planning_horizons}_{discountrate}_{demand}_{h2export}export.nc",
            costs=CDIR + "costs_{planning_horizons}.csv",
            configs=SDIR + "/configs/config.yaml",  # included to trigger copy_config rule
        output:
            network=RDIR
            + "/postnetworks/elec_s{simpl}_{clusters}_ec_l{ll}_{opts}_{sopts}_{planning_horizons}_{discountrate}_{demand}_{h2export}export.nc",
            # config=RDIR
            # + "/configs/config.elec_s{simpl}_{clusters}_ec_l{ll}_{opts}_{sopts}_{planning_horizons}_{discountrate}_{demand}_{h2export}export.yaml",
        shadow:
            "shallow"
        log:
            solver=RDIR
            + "/logs/elec_s{simpl}_{clusters}_ec_l{ll}_{opts}_{sopts}_{planning_horizons}_{discountrate}_{demand}_{h2export}export_solver.log",
            python=RDIR
            + "/logs/elec_s{simpl}_{clusters}_ec_l{ll}_{opts}_{sopts}_{planning_horizons}_{discountrate}_{demand}_{h2export}export_python.log",
            memory=RDIR
            + "/logs/elec_s{simpl}_{clusters}_ec_l{ll}_{opts}_{sopts}_{planning_horizons}_{discountrate}_{demand}_{h2export}export_memory.log",
        threads: 25
        resources:
            mem_mb=config["solving"]["mem"],
        benchmark:
            (
                RDIR
                + "/benchmarks/solve_network/elec_s{simpl}_{clusters}_ec_l{ll}_{opts}_{sopts}_{planning_horizons}_{discountrate}_{demand}_{h2export}export"
            )
        script:
            "./scripts/solve_network.py"

    rule solve_all_networks_myopic:
        input:
            networks=expand(
                RDIR
                + "/postnetworks/elec_s{simpl}_{clusters}_ec_l{ll}_{opts}_{sopts}_{planning_horizons}_{discountrate}_{demand}_{h2export}export.nc",
                **config["scenario"],
                **config["costs"],
                **config["export"],
            ),<|MERGE_RESOLUTION|>--- conflicted
+++ resolved
@@ -26,17 +26,6 @@
 
 # convert country list according to the desired region
 config["countries"] = create_country_list(config["countries"])
-<<<<<<< HEAD
-=======
-
-run = config["run"]
-
-
-SDIR = config["summary_dir"] + run["name"]
-RDIR = config["results_dir"] + run["name"]
-CDIR = config["costs_dir"]
-
->>>>>>> a84abcfa
 config.update({"git_commit": get_last_commit_message(".")})
 config.update({"submodule_commit": get_last_commit_message(PYPSAEARTH_FOLDER)})
 config["ROOT_PATH"] = os.getcwd()
@@ -45,10 +34,9 @@
 SDIR = config["summary_dir"] + run["name"] + "/" if run.get("name") else ""
 RESDIR = config["results_dir"] + run["name"] + "/" if run.get("name") else ""
 COSTDIR = config["costs_dir"]
-
-
 RDIR_PE = run["name_subworkflow"] + "/" if run.get("name_subworkflow") else ""
 CDIR_PE = RDIR_PE if not run.get("shared_cutouts") else ""
+
 
 CUTOUTS_PATH = (
     "cutouts/"
@@ -193,15 +181,9 @@
             geo_crs=config["crs"]["geo_crs"],
             custom_gas_network=config["custom_data"]["gas_network"],
         input:
-<<<<<<< HEAD
-            regions_onshore="resources/bus_regions/regions_onshore_elec_s{simpl}_{clusters}.geojson",
-=======
-            regions_onshore=pypsaearth(
-                "resources/"
+            regions_onshore="resources/"
                 + RDIR_PE
-                + "bus_regions/regions_onshore_elec_s{simpl}_{clusters}.geojson"
-            ),
->>>>>>> a84abcfa
+                + "bus_regions/regions_onshore_elec_s{simpl}_{clusters}.geojson",
         output:
             clustered_gas_network="resources/gas_networks/gas_network_elec_s{simpl}_{clusters}.csv",
             # TODO: Should be a own snakemake rule
@@ -234,15 +216,9 @@
         solar_thermal="resources/demand/heat/solar_thermal_{demand}_s{simpl}_{clusters}_{planning_horizons}.csv",
         district_heat_share="resources/demand/heat/district_heat_share_{demand}_s{simpl}_{clusters}_{planning_horizons}.csv",
         biomass_transport_costs="data/temp_hard_coded/biomass_transport_costs.csv",
-<<<<<<< HEAD
-        shapes_path="resources/bus_regions/regions_onshore_elec_s{simpl}_{clusters}.geojson",
-=======
-        shapes_path=pypsaearth(
-            "resources/"
+        shapes_path="resources/"
             + RDIR_PE
-            + "bus_regions/regions_onshore_elec_s{simpl}_{clusters}.geojson"
-        ),
->>>>>>> a84abcfa
+            + "bus_regions/regions_onshore_elec_s{simpl}_{clusters}.geojson",
         pipelines="data_custom/pipelines.csv"
         if config["custom_data"]["gas_network"]
         else "resources/gas_networks/gas_network_elec_s{simpl}_{clusters}.csv",
@@ -286,19 +262,11 @@
         export_ports="data/export_ports.csv",
         costs=COSTDIR + "costs_{planning_horizons}.csv",
         ship_profile="resources/ship_profile_{h2export}TWh.csv",
-<<<<<<< HEAD
         network=RESDIR
         + "prenetworks/elec_s{simpl}_{clusters}_ec_l{ll}_{opts}_{sopts}_{planning_horizons}_{discountrate}_{demand}.nc",
-        shapes_path="resources/bus_regions/regions_onshore_elec_s{simpl}_{clusters}.geojson",
-=======
-        network=RDIR
-        + "/prenetworks/elec_s{simpl}_{clusters}_ec_l{ll}_{opts}_{sopts}_{planning_horizons}_{discountrate}_{demand}.nc",
-        shapes_path=pypsaearth(
-            "resources/"
+        shapes_path="resources/"
             + RDIR_PE
-            + "bus_regions/regions_onshore_elec_s{simpl}_{clusters}.geojson"
-        ),
->>>>>>> a84abcfa
+            + "bus_regions/regions_onshore_elec_s{simpl}_{clusters}.geojson",
     output:
         RESDIR
         + "prenetworks/elec_s{simpl}_{clusters}_ec_l{ll}_{opts}_{sopts}_{planning_horizons}_{discountrate}_{demand}_{h2export}export.nc",
@@ -325,13 +293,9 @@
             for planning_horizons in config["scenario"]["planning_horizons"]
         },
         overrides="data/override_component_attrs",
-<<<<<<< HEAD
-        network="networks/elec_s{simpl}_{clusters}_ec_l{ll}_{opts}.nc",
-=======
-        network=pypsaearth(
+        network=
             "networks/" + RDIR_PE + "elec_s{simpl}_{clusters}_ec_l{ll}_{opts}.nc"
-        ),
->>>>>>> a84abcfa
+        ,
         energy_totals="data/energy_totals_{demand}_{planning_horizons}.csv",
     output:
         RESDIR
@@ -342,11 +306,7 @@
 
 rule prepare_transport_data:
     input:
-<<<<<<< HEAD
-        network="networks/elec_s{simpl}_{clusters}.nc",
-=======
-        network=pypsaearth("networks/" + RDIR_PE + "elec_s{simpl}_{clusters}.nc"),
->>>>>>> a84abcfa
+        network="networks/" + RDIR_PE + "elec_s{simpl}_{clusters}.nc",
         energy_totals_name="data/energy_totals_{demand}_{planning_horizons}.csv",
         traffic_data_KFZ="data/emobility/KFZ__count",
         traffic_data_Pkw="data/emobility/Pkw__count",
@@ -390,11 +350,7 @@
 
 rule prepare_heat_data:
     input:
-<<<<<<< HEAD
-        network="networks/elec_s{simpl}_{clusters}.nc",
-=======
-        network=pypsaearth("networks/" + RDIR_PE + "elec_s{simpl}_{clusters}.nc"),
->>>>>>> a84abcfa
+        network="networks/" + RDIR_PE + "elec_s{simpl}_{clusters}.nc",
         energy_totals_name="data/energy_totals_{demand}_{planning_horizons}.csv",
         clustered_pop_layout="resources/population_shares/pop_layout_elec_s{simpl}_{clusters}_{planning_horizons}.csv",
         temp_air_total="resources/temperatures/temp_air_total_elec_s{simpl}_{clusters}_{planning_horizons}.nc",
@@ -453,17 +409,10 @@
         pop_layout_total="resources/population_shares/pop_layout_total_{planning_horizons}.nc",
         pop_layout_urban="resources/population_shares/pop_layout_urban_{planning_horizons}.nc",
         pop_layout_rural="resources/population_shares/pop_layout_rural_{planning_horizons}.nc",
-<<<<<<< HEAD
-        regions_onshore="resources/bus_regions/regions_onshore_elec_s{simpl}_{clusters}.geojson",
+        regions_onshore="resources/"
+            + RDIR_PE
+            + "bus_regions/regions_onshore_elec_s{simpl}_{clusters}.geojson",
         cutout=CUTOUTS_PATH,
-=======
-        regions_onshore=pypsaearth(
-            "resources/"
-            + RDIR_PE
-            + "bus_regions/regions_onshore_elec_s{simpl}_{clusters}.geojson"
-        ),
-        cutout=pypsaearth(CUTOUTS_PATH),
->>>>>>> a84abcfa
     output:
         solar_thermal_total="resources/demand/heat/solar_thermal_total_elec_s{simpl}_{clusters}_{planning_horizons}.nc",
         solar_thermal_urban="resources/demand/heat/solar_thermal_urban_elec_s{simpl}_{clusters}_{planning_horizons}.nc",
@@ -480,11 +429,7 @@
     params:
         planning_horizons=config["scenario"]["planning_horizons"][0],
     input:
-<<<<<<< HEAD
-        nuts3_shapes="resources/shapes/gadm_shapes.geojson",
-=======
-        nuts3_shapes=pypsaearth("resources/" + RDIR_PE + "shapes/gadm_shapes.geojson"),
->>>>>>> a84abcfa
+        nuts3_shapes="resources/" + RDIR_PE + "shapes/gadm_shapes.geojson",
         urban_percent="data/urban_percent.csv",
         cutout=CUTOUTS_PATH,
     output:
@@ -516,17 +461,10 @@
         pop_layout_urban="resources/population_shares/pop_layout_urban_{planning_horizons}.nc",
         pop_layout_rural="resources/population_shares/pop_layout_rural_{planning_horizons}.nc",
         gdp_layout="resources/gdp_shares/gdp_layout_{planning_horizons}.nc",
-<<<<<<< HEAD
-        regions_onshore="resources/bus_regions/regions_onshore_elec_s{simpl}_{clusters}.geojson",
+        regions_onshore="resources/"
+            + RDIR_PE
+            + "bus_regions/regions_onshore_elec_s{simpl}_{clusters}.geojson",
         cutout=CUTOUTS_PATH,
-=======
-        regions_onshore=pypsaearth(
-            "resources/"
-            + RDIR_PE
-            + "bus_regions/regions_onshore_elec_s{simpl}_{clusters}.geojson"
-        ),
-        cutout=pypsaearth(CUTOUTS_PATH),
->>>>>>> a84abcfa
     output:
         clustered_pop_layout="resources/population_shares/pop_layout_elec_s{simpl}_{clusters}_{planning_horizons}.csv",
         clustered_gdp_layout="resources/gdp_shares/gdp_layout_elec_s{simpl}_{clusters}_{planning_horizons}.csv",
@@ -545,17 +483,10 @@
         pop_layout_total="resources/population_shares/pop_layout_total_{planning_horizons}.nc",
         pop_layout_urban="resources/population_shares/pop_layout_urban_{planning_horizons}.nc",
         pop_layout_rural="resources/population_shares/pop_layout_rural_{planning_horizons}.nc",
-<<<<<<< HEAD
-        regions_onshore="resources/bus_regions/regions_onshore_elec_s{simpl}_{clusters}.geojson",
+        regions_onshore="resources/"
+            + RDIR_PE
+            + "bus_regions/regions_onshore_elec_s{simpl}_{clusters}.geojson",
         cutout=CUTOUTS_PATH,
-=======
-        regions_onshore=pypsaearth(
-            "resources/"
-            + RDIR_PE
-            + "bus_regions/regions_onshore_elec_s{simpl}_{clusters}.geojson"
-        ),
-        cutout=pypsaearth(CUTOUTS_PATH),
->>>>>>> a84abcfa
     output:
         heat_demand_urban="resources/demand/heat/heat_demand_urban_elec_s{simpl}_{clusters}_{planning_horizons}.nc",
         heat_demand_rural="resources/demand/heat/heat_demand_rural_elec_s{simpl}_{clusters}_{planning_horizons}.nc",
@@ -575,17 +506,10 @@
         pop_layout_total="resources/population_shares/pop_layout_total_{planning_horizons}.nc",
         pop_layout_urban="resources/population_shares/pop_layout_urban_{planning_horizons}.nc",
         pop_layout_rural="resources/population_shares/pop_layout_rural_{planning_horizons}.nc",
-<<<<<<< HEAD
-        regions_onshore="resources/bus_regions/regions_onshore_elec_s{simpl}_{clusters}.geojson",
+        regions_onshore="resources/"
+            + RDIR_PE
+            + "bus_regions/regions_onshore_elec_s{simpl}_{clusters}.geojson",
         cutout=CUTOUTS_PATH,
-=======
-        regions_onshore=pypsaearth(
-            "resources/"
-            + RDIR_PE
-            + "bus_regions/regions_onshore_elec_s{simpl}_{clusters}.geojson"
-        ),
-        cutout=pypsaearth(CUTOUTS_PATH),
->>>>>>> a84abcfa
     output:
         temp_soil_total="resources/temperatures/temp_soil_total_elec_s{simpl}_{clusters}_{planning_horizons}.nc",
         temp_soil_rural="resources/temperatures/temp_soil_rural_elec_s{simpl}_{clusters}_{planning_horizons}.nc",
@@ -616,7 +540,8 @@
         "scripts/copy_config.py"
 
 
-<<<<<<< HEAD
+if config["foresight"] == "overnight":
+
 rule solve_sector_network:
     input:
         overrides="data/override_component_attrs",
@@ -648,41 +573,6 @@
         )
     script:
         "scripts/solve_network.py"
-=======
-if config["foresight"] == "overnight":
-
-    rule solve_network:
-        input:
-            overrides="data/override_component_attrs",
-            # network=RDIR
-            # + "/prenetworks/elec_s{simpl}_{clusters}_ec_l{ll}_{opts}_{sopts}_{planning_horizons}_{discountrate}.nc",
-            network=RDIR
-            + "/prenetworks/elec_s{simpl}_{clusters}_ec_l{ll}_{opts}_{sopts}_{planning_horizons}_{discountrate}_{demand}_{h2export}export.nc",
-            costs=CDIR + "costs_{planning_horizons}.csv",
-            configs=SDIR + "/configs/config.yaml",  # included to trigger copy_config rule
-        output:
-            RDIR
-            + "/postnetworks/elec_s{simpl}_{clusters}_ec_l{ll}_{opts}_{sopts}_{planning_horizons}_{discountrate}_{demand}_{h2export}export.nc",
-        shadow:
-            "shallow"
-        log:
-            solver=RDIR
-            + "/logs/elec_s{simpl}_{clusters}_ec_l{ll}_{opts}_{sopts}_{planning_horizons}_{discountrate}_{demand}_{h2export}export_solver.log",
-            python=RDIR
-            + "/logs/elec_s{simpl}_{clusters}_ec_l{ll}_{opts}_{sopts}_{planning_horizons}_{discountrate}_{demand}_{h2export}export_python.log",
-            memory=RDIR
-            + "/logs/elec_s{simpl}_{clusters}_ec_l{ll}_{opts}_{sopts}_{planning_horizons}_{discountrate}_{demand}_{h2export}export_memory.log",
-        threads: 25
-        resources:
-            mem_mb=config["solving"]["mem"],
-        benchmark:
-            (
-                RDIR
-                + "/benchmarks/solve_network/elec_s{simpl}_{clusters}_ec_l{ll}_{opts}_{sopts}_{planning_horizons}_{discountrate}_{demand}_{h2export}export"
-            )
-        script:
-            "scripts/solve_network.py"
->>>>>>> a84abcfa
 
 
 rule make_sector_summary:
@@ -825,8 +715,6 @@
 
         shell("cp test/config.test1.yaml config.yaml")
         shell("snakemake --cores all solve_all_networks --forceall")
-        shell("cp test/config.test_myopic.yaml config.yaml")
-        shell("snakemake --cores all solve_all_networks_myopic --forceall")
 
 
 
@@ -837,27 +725,15 @@
         alternative_clustering=config["clustering_options"]["alternative_clustering"],
         industry_database=config["custom_data"]["industry_database"],
     input:
-<<<<<<< HEAD
-        regions_onshore="resources/bus_regions/regions_onshore_elec_s{simpl}_{clusters}.geojson",
+        regions_onshore="resources/"
+            + RDIR_PE
+            + "bus_regions/regions_onshore_elec_s{simpl}_{clusters}.geojson",
         clustered_pop_layout="resources/population_shares/pop_layout_elec_s{simpl}_{clusters}_{planning_horizons}.csv",
         clustered_gdp_layout="resources/gdp_shares/gdp_layout_elec_s{simpl}_{clusters}_{planning_horizons}.csv",
         industrial_database="data/industrial_database.csv",
-        shapes_path="resources/bus_regions/regions_onshore_elec_s{simpl}_{clusters}.geojson",
-=======
-        regions_onshore=pypsaearth(
-            "resources/"
+        shapes_path="resources/"
             + RDIR_PE
-            + "bus_regions/regions_onshore_elec_s{simpl}_{clusters}.geojson"
-        ),
-        clustered_pop_layout="resources/population_shares/pop_layout_elec_s{simpl}_{clusters}_{planning_horizons}.csv",
-        clustered_gdp_layout="resources/gdp_shares/gdp_layout_elec_s{simpl}_{clusters}_{planning_horizons}.csv",
-        industrial_database="data/industrial_database.csv",
-        shapes_path=pypsaearth(
-            "resources/"
-            + RDIR_PE
-            + "bus_regions/regions_onshore_elec_s{simpl}_{clusters}.geojson"
-        ),
->>>>>>> a84abcfa
+            + "bus_regions/regions_onshore_elec_s{simpl}_{clusters}.geojson",
     output:
         industrial_distribution_key="resources/demand/industrial_distribution_key_elec_s{simpl}_{clusters}_{planning_horizons}.csv",
     threads: 1
