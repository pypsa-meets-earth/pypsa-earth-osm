# SPDX-FileCopyrightText:  PyPSA-Earth and PyPSA-Eur Authors
#
# SPDX-License-Identifier: CC0-1.0

version: 0.7.0
tutorial: false

logging:
  level: INFO
  format: "%(levelname)s:%(name)s:%(message)s"

results_dir: results/
summary_dir: results/

foresight: overnight


countries: ["NG", "BJ"]
# Can be replaced by country ["NG", "BJ"], continent ["Africa"] or user-specific region, see more at https://pypsa-earth.readthedocs.io/en/latest/configuration.html#top-level-configuration

enable:
  retrieve_databundle: false #  Recommended 'true', for the first run. Otherwise data might be missing.
  retrieve_databundle_sector: false
  retrieve_cost_data: true # true: retrieves cost data from technology data and saves in resources/costs.csv, false: uses cost data in data/costs.csv
  download_osm_data: true # If 'true', OpenStreetMap data will be downloaded for the above given countries
  build_natura_raster: false # If 'true', then an exclusion raster will be build. Otherwise use pregenerated raster.
  build_cutout: false
  # If "build_cutout" : true, then environmental data is extracted according to `snapshots` date range and `countries`
  # requires cds API key https://cds.climate.copernicus.eu/api-how-to
  # More information https://atlite.readthedocs.io/en/latest/introduction.html#datasets
  progress_bar: true # show progress bar during downloading routines and other long-running tasks
  custom_busmap: false # if true, use "data/custom_busmap_elec_s{simpl}_{clusters}.csv" for the clustering instead of the clustering algorithms



custom_rules: [] # Default empty [] or link to custom rule file e.g. ["my_folder/my_rules.smk"] that add rules to Snakefile

run:
  name: "" # use this to keep track of runs with different settings
  sector_name: "" # use this to keep track of sector scenario runs
  shared_cutouts: true # set to true to share the default cutout(s) across runs
  # Note: value false requires build_cutout to be enabled
  allow_scenario_failure: false # If True, the workflow will continue even if a scenario in run_scnenario fails

scenario:
  simpl: [""]
  ll: ["copt"]
  clusters: [10]
  opts: [Co2L-3h]
  planning_horizons: # investment years for myopic and perfect; or costs year for overnight
  - 2030
  sopts:
  - "144h"
  demand:
  - "AB"

snapshots:
  start: "2013-01-01"
  end: "2014-01-01"
  inclusive: "left" # end is not inclusive

# definition of the Coordinate Reference Systems
crs:
  geo_crs: EPSG:4326 # general geographic projection, not used for metric measures. "EPSG:4326" is the standard used by OSM and google maps
  distance_crs: EPSG:3857 # projection for distance measurements only. Possible recommended values are "EPSG:3857" (used by OSM and Google Maps)
  area_crs: ESRI:54009 # projection for area measurements only. Possible recommended values are Global Mollweide "ESRI:54009"

natura: # only relevant when using build_natura_raster: true
  natura_size: countries # countries, cutout, or global. Select which regions to include in the natura raster.
  natura_resolution: 100 # [m] Grid resolution of the natura data.
  window_size: 10000 # [bytes] Size of the shifting rasterization window. The required RAM scales with window_size^2.
  buffer_size: 10000 # [unit of area_crs, default: m] Buffer around the regions of interest to include every required value. A buffer of around 100 km will be sufficient for most cases.

# download_osm_data_nprocesses: 10  # (optional) number of threads used to download osm data

augmented_line_connection:
  add_to_snakefile: false # If True, includes this rule to the workflow
  connectivity_upgrade: 2 # Min. lines connection per node,
  # https://networkx.org/documentation/stable/reference/algorithms/generated/networkx.algorithms.connectivity.edge_augmentation.k_edge_augmentation.html#networkx.algorithms.connectivity.edge_augmentation.k_edge_augmentation
  new_line_type: ["HVAC"] # Expanded lines can be either ["HVAC"] or ["HVDC"] or both ["HVAC", "HVDC"]
  min_expansion: 1 # [MW] New created line expands by float/int input
  min_DC_length: 600 # [km] Minimum line length of DC line

cluster_options:
  simplify_network:
    to_substations: false # network is simplified to nodes with positive or negative power injection (i.e. substations or offwind connections)
    algorithm: kmeans # choose from: [hac, kmeans]
    feature: solar+onwind-time # only for hac. choose from: [solar+onwind-time, solar+onwind-cap, solar-time, solar-cap, solar+offwind-cap] etc.
    exclude_carriers: []
    remove_stubs: true
    remove_stubs_across_borders: false
    p_threshold_drop_isolated: 20 # [MW] isolated (sub)networks or nodes are being discarded if total mean power is below the specified threshold
    p_threshold_merge_isolated: 300 # [MW] isolated (sub)networks or nodes are being merged into a single isolated bus if total mean power is below the specified threshold
    s_threshold_fetch_isolated: false # [-] a share of the national load for merging an isolated network into a backbone network
  cluster_network:
    algorithm: kmeans
    feature: solar+onwind-time
    exclude_carriers: []
  alternative_clustering: false # "False" use Voronoi shapes, "True" use GADM shapes
  distribute_cluster: ["load"] # Distributes cluster nodes per country according to ['load'],['pop'] or ['gdp']
  out_logging: true # When "True", logging is printed to console
  aggregation_strategies:
    generators: # use "min" for more conservative assumptions
      p_nom: sum
      p_nom_max: sum
      p_nom_min: sum
      p_min_pu: mean
      p_max_pu: weighted_average
      marginal_cost: mean
      committable: any
      ramp_limit_up: max
      ramp_limit_down: max
      efficiency: mean
  focus_weights: false # When a value specified, set the share of nodes allocated to each country
    # country: share

build_shape_options:
  gadm_layer_id: 1 # GADM level area used for the gadm_shapes. Codes are country-dependent but roughly: 0: country, 1: region/county-like, 2: municipality-like
  simplify_gadm: true # When true, shape polygons are simplified else no
  update_file: false # When true, all the input files are downloaded again and replace the existing files
  out_logging: true # When true, logging is printed to console
  year: 2020 # reference year used to derive shapes, info on population and info on GDP
  nprocesses: 3 # number of processes to be used in build_shapes
  worldpop_method: "standard" # "standard" pulls from web 1kmx1km raster, "api" pulls from API 100mx100m raster,
  # false (not "false") no pop addition to shape which is useful when generating only cutout
  gdp_method: "standard" # "standard" pulls from web 1x1km raster, false (not "false") no gdp addition to shape which useful when generating only cutout
  contended_flag: "set_by_country" # "set_by_country" assigns the contended areas to the countries according to the GADM database, "drop" drops these contended areas from the model

subregion:
  enable:
    simplify_network: true # activate subregion in simplify_network
    cluster_network: false # activate subregion in cluster_network
  define_by_gadm: false # name of the subregion. Multiple countries can be part in the same subregion.
  path_custom_shapes: false # (optional) provide the specific absolute path of the custom file e.g. (...\data\custom_shapes.geojson)
  tolerance: 100 # Buffer distance (in km) for assigning a country/subregion shape to a bus (the default tolerance is 100 km)

clean_osm_data_options: # osm = OpenStreetMap
  names_by_shapes: true # Set the country name based on the extended country shapes
  threshold_voltage: 51000 # [V] minimum voltage threshold to keep the asset (cable, line, generator, etc.) [V]
  tag_substation: "transmission" # Filters only substations with 'transmission' tag, ('distribution' also available)
  add_line_endings: true # When "True", then line endings are added to the dataset of the substations
  generator_name_method: OSM # Methodology to specify the name to the generator. Options: OSM (name as by OSM dataset), closest_city (name by the closest city)
  use_custom_lines: "OSM_only" # Use OSM (OSM_only), customized (custom_only), both data sets (add_custom) or none (none)
  path_custom_lines: false # If exists, provide the specific absolute path of the custom file e.g. (...\data\custom_lines.geojson)
  use_custom_substations: "OSM_only" # Use OSM (OSM_only), customized (custom_only), both data sets (add_custom) or none (none)
  path_custom_substations: false # If exists, provide the specific absolute path of the custom file e.g. (...\data\custom_substations.geojson)
  use_custom_cables: "OSM_only" # Use OSM (OSM_only), customized (custom_only), both data sets (add_custom) or none (none)
  path_custom_cables: false # If exists, provide the specific absolute path of the custom file e.g. (...\data\custom_cables.geojson)

build_osm_network: # Options of the build_osm_network script; osm = OpenStreetMap
  group_close_buses: true # When "True", close buses are merged and guarantee the voltage matching among line endings
  group_tolerance_buses: 5000 # [m] (default 5000) Tolerance in meters of the close buses to merge
  split_overpassing_lines: true # When True, lines overpassing buses are splitted and connected to the bueses
  overpassing_lines_tolerance: 1 # [m] (default 1) Tolerance to identify lines overpassing buses
  force_ac: false # When true, it forces all components (lines and substation) to be AC-only. To be used if DC assets create problem.

base_network:
  min_voltage_substation_offshore: 51000 # [V] minimum voltage of the offshore substations
  min_voltage_rebase_voltage: 51000 # [V] minimum voltage in base network

load_options:
  ssp: "ssp2-2.6" # shared socio-economic pathway (GDP and population growth) scenario to consider
  weather_year: 2013 # Load scenarios available with different weather year (different renewable potentials)
  prediction_year: 2030 # Load scenarios available with different prediction year (GDP, population)
  scale: 1 # scales all load time-series, i.e. 2 = doubles load

co2_budget:
  enable: false
  override_co2opt: true
  co2base_value: co2limit # choose from: [co2limit, co2base, absolute, {float}]
  year:
    2020: 1.0
    2025: 0.85
    2030: 0.70
    2035: 0.55
    2040: 0.40
    2045: 0.25
    2050: 0.1

electricity:
  base_voltage: 380.
  voltages: [132., 220., 300., 380., 500., 750.]
  co2limit: 7.75e+7 # European default, 0.05 * 3.1e9*0.5, needs to be adjusted for Africa
  co2base: 1.487e+9 # European default, adjustment to Africa necessary
  agg_p_nom_limits: # enables to set country-wise maximum and minimum generation capacities for generators (e.g. renewables, nuclear, and geothermal)
    file: data/agg_p_nom_minmax.csv # path to csv file containing country-wise generation capacity limits
    include_existing: false # false: only new built capacities are constrained; true: existing capacities are accounted in the constraints
  hvdc_as_lines: false # should HVDC lines be modeled as `Line` or as `Link` component?
  automatic_emission: false
  automatic_emission_base_year: 1990 # 1990 is taken as default. Any year from 1970 to 2018 can be selected.

  operational_reserve: # like https://genxproject.github.io/GenX/dev/core/#Reserves
    activate: false
    epsilon_load: 0.02 # share of total load
    epsilon_vres: 0.02 # share of total renewable supply
    contingency: 0 # fixed capacity in MW

  max_hours:
    battery: 6
    H2: 168

  extendable_carriers:
    Generator: [solar, onwind, offwind-ac, offwind-dc, OCGT]
    StorageUnit: [] # battery, H2
    Store: [battery, H2]
    Link: [] # H2 pipeline

  powerplants_filter: (DateOut >= 2022 or DateOut != DateOut)
  custom_powerplants: false #  "false" use only powerplantmatching (ppm) data, "merge" combines ppm and custom powerplants, "replace" use only custom powerplants

  conventional_carriers: [nuclear, oil, OCGT, CCGT, coal, lignite, geothermal, biomass]
  renewable_carriers: [solar, onwind, offwind-ac, offwind-dc, hydro]

  estimate_renewable_capacities:
    stats: "irena" # False, = greenfield expansion, 'irena' uses IRENA stats to add expansion limits
    year: 2023 # Reference year, available years for IRENA stats are 2000 to 2023
    p_nom_min: 1 # any float, scales the minimum expansion acquired from stats, i.e. 110% of <years>'s capacities => p_nom_min: 1.1
    p_nom_max: false # sets the expansion constraint, False to deactivate this option and use estimated renewable potentials determine by the workflow, float scales the p_nom_min factor accordingly
    technology_mapping:
      # Wind is the Fueltype in ppm.data.Capacity_stats, onwind, offwind-{ac,dc} the carrier in PyPSA-Earth
      Offshore: [offwind-ac, offwind-dc]
      Onshore: [onwind]
      PV: [solar]

lines:
  type_source: "automatic" # "custom" or "automatic"
  ac_types:
    132.: "243-AL1/39-ST1A 20.0"
    220.: "Al/St 240/40 2-bundle 220.0"
    300.: "Al/St 240/40 3-bundle 300.0"
    380.: "Al/St 240/40 4-bundle 380.0"
    500.: "Al/St 240/40 4-bundle 380.0"
    750.: "Al/St 560/50 4-bundle 750.0"
  dc_types:
    500.: "HVDC XLPE 1000"
  s_max_pu: 0.7
  s_nom_max: .inf
  s_nom_max_min: -.inf
  length_factor: 1.25
  under_construction: "zero" # 'zero': set capacity to zero, 'remove': remove, 'keep': with full capacity

links:
  p_max_pu: 1.0
  p_nom_max: .inf
  p_nom_max_min: -.inf
  under_construction: "zero" # 'zero': set capacity to zero, 'remove': remove, 'keep': with full capacity

transformers:
  x: 0.1
  s_nom: 2000.
  type: ""

atlite:
  nprocesses: 4
  cutouts:
    cutout-2013-era5:
      module: era5
      dx: 0.3 # cutout resolution
      dy: 0.3 # cutout resolution
      # The cutout time is automatically set by the snapshot range. See `snapshot:` option above and 'build_cutout.py'.
      # time: ["2013-01-01", "2014-01-01"]  # to manually specify a different weather year (~70 years available)
      # The cutout spatial extent [x,y] is automatically set by country selection. See `countires:` option above and 'build_cutout.py'.
      # x: [-12., 35.]  # set cutout range manual, instead of automatic by boundaries of country
      # y: [33., 72]    # manual set cutout range

renewable:
  onwind:
    cutout: cutout-2013-era5
    resource:
      method: wind
      turbine: Vestas_V112_3MW
    capacity_per_sqkm: 3 # conservative, ScholzPhd Tab 4.3.1: 10MW/km^2
    # correction_factor: 0.93
    copernicus:
      # Scholz, Y. (2012). Renewable energy based electricity supply at low costs:
      #  development of the REMix model and application for Europe. ( p.42 / p.28)
      # CLC grid codes:
      # 11X/12X - Various forest types
      # 20  - Shrubs
      # 30  - Herbaceus vegetation
      # 40  - Cropland
      # 50  - Urban
      # 60  - Bare / Sparse vegetation
      # 80  - Permanent water bodies
      # 100 - Moss and lichen
      # 200 - Open sea
      grid_codes: [20, 30, 40, 60, 100, 111, 112, 113, 114, 115, 116, 121, 122, 123, 124, 125, 126]
      distance: 1000
      distance_grid_codes: [50]
    natura: true
    potential: simple # or conservative
    clip_p_max_pu: 1.e-2
    extendable: true
  offwind-ac:
    cutout: cutout-2013-era5
    resource:
      method: wind
      turbine: NREL_ReferenceTurbine_5MW_offshore
    capacity_per_sqkm: 2
    # correction_factor: 0.8855
    # proxy for wake losses
    # from 10.1016/j.energy.2018.08.153
    # until done more rigorously in #153
    copernicus:
      grid_codes: [80, 200]
    natura: true
    max_depth: 50
    max_shore_distance: 30000
    potential: simple # or conservative
    clip_p_max_pu: 1.e-2
    extendable: true
  offwind-dc:
    cutout: cutout-2013-era5
    resource:
      method: wind
      turbine: NREL_ReferenceTurbine_5MW_offshore
    # ScholzPhd Tab 4.3.1: 10MW/km^2
    capacity_per_sqkm: 3
    # correction_factor: 0.8855
    # proxy for wake losses
    # from 10.1016/j.energy.2018.08.153
    # until done more rigorously in #153
    copernicus:
      grid_codes: [80, 200]
    natura: true
    max_depth: 50
    min_shore_distance: 30000
    potential: simple # or conservative
    clip_p_max_pu: 1.e-2
    extendable: true
  solar:
    cutout: cutout-2013-era5
    resource:
      method: pv
      panel: CSi
      orientation: latitude_optimal # will lead into optimal design
      # slope: 0.  # slope: 0 represent a flat panel
      # azimuth: 180.  # azimuth: 180 south orientation
    capacity_per_sqkm: 4.6 # From 1.7 to 4.6 addresses issue #361
    # Determined by comparing uncorrected area-weighted full-load hours to those
    # published in Supplementary Data to
    # Pietzcker, Robert Carl, et al. "Using the sun to decarbonize the power
    # sector: The economic potential of photovoltaics and concentrating solar
    # power." Applied Energy 135 (2014): 704-720.
    correction_factor: 0.854337
    copernicus:
      grid_codes: [20, 30, 40, 50, 60, 90, 100]
    natura: true
    potential: simple # or conservative
    clip_p_max_pu: 1.e-2
    extendable: true
  hydro:
    cutout: cutout-2013-era5
    hydrobasins_level: 6
    resource:
      method: hydro
      hydrobasins: data/hydrobasins/hybas_world.shp
      flowspeed: 1.0 # m/s
      # weight_with_height: false
      # show_progress: true
    carriers: [ror, PHS, hydro]
    PHS_max_hours: 6
    hydro_max_hours: "energy_capacity_totals_by_country" # not active
    hydro_max_hours_default: 6.0 # (optional, default 6) Default value of max_hours for hydro when NaN values are found
    clip_min_inflow: 1.0
    extendable: true
    normalization:
      method: eia # 'hydro_capacities' to rescale country hydro production by using hydro_capacities, 'eia' to rescale by eia data, false for no rescaling
      year: 2013 # (optional) year of statistics used to rescale the runoff time series. When not provided, the cutout weather year is used
    multiplier: 1.1 # multiplier applied after the normalization of the hydro production; default 1.0
  csp:
    cutout: cutout-2013-era5
    resource:
      method: csp
      installation: SAM_solar_tower
    capacity_per_sqkm: 2.392 # From 1.7 to 4.6 addresses issue #361
    # Determined by comparing uncorrected area-weighted full-load hours to those
    # published in Supplementary Data to
    # Pietzcker, Robert Carl, et al. "Using the sun to decarbonize the power
    # sector: The economic potential of photovoltaics and concentrating solar
    # power." Applied Energy 135 (2014): 704-720.
    copernicus:
      grid_codes: [20, 30, 40, 60, 90]
      distancing_codes: [50]
      distance_to_codes: 3000
    natura: true
    potential: simple # or conservative
    clip_p_max_pu: 1.e-2
    extendable: true
    csp_model: advanced # simple or advanced

# TODO: Needs to be adjusted for Africa.
# Costs Configuration
costs:
  year: 2030 # cost file selection, i.e. costs_2030.csv in this case; reference year for costs is always 2020
  technology_data_version: v0.13.2
  discountrate: [0.071] #, 0.086, 0.111]
  country_specific_data: "" # (optional) Reference to the desired technology-data directory for techno-economic input data; Only "" and "US" supported, for other values check the technology-data output directory
  # Only needed if "US" is selected as `country_specific_data`, otherwise ignore
  cost_scenario: "moderate" # only used if `country_specific_data: "US"`; can be "moderate", "advanced" or "conservative"
  financial_case: "market" # only used if `country_specific_data: "US"`; can be "market" or "r&d"
  # Management of output currencies and exchange rates
  output_currency: "EUR" # full list of supported currencies at https://github.com/alexprengere/currencyconverter/blob/master/currency_converter/eurofxref.csv
  default_exchange_rate: 0.7532 # previously USD2013_to_EUR2013; should be sufficient as current data from 'technology-data` are either in EUR or USD; [EUR/USD] ECB: https://www.ecb.europa.eu/stats/exchange/eurofxref/html/eurofxref-graph-usd.en.html
  future_exchange_rate_strategy: "reference" # reference uses the exchange rate from `reference_year` for all conversions, ensuring all costs are expressed in the same currency and year; "latest" uses the yearly average of the latest available exchange rates for the selected `output_currency`; "custom" allows to specify a `custom_future_exchange_rate` below
  custom_future_exchange_rate: None # if `future_exchange_rate_strategy: "custom"`, please insert here the desired output_currency-to-EUR exchange rate
  rooftop_share: 0.14 # based on the potentials, assuming (0.1 kW/m2 and 10 m2/person)
  fill_values:
    FOM: 0
    VOM: 0
    efficiency: 1
    fuel: 0
    investment: 0
    lifetime: 25
    CO2 intensity: 0
    discount rate: 0.07
  marginal_cost: # EUR/MWh
    solar: 0.01
    onwind: 0.015
    offwind: 0.015
    hydro: 0.
    H2: 0.
    electrolysis: 0.
    fuel cell: 0.
    battery: 0.
    battery inverter: 0.
  emission_prices: # in currency per tonne emission, only used with the option Ep
    co2: 0.
  # investment: # EUR/MW
  #   CCGT: 830000
  # FOM: # %/year
  #   CCGT: 3.35
  # VOM: # EUR/MWh
  #   CCGT: 4.2
  # fuel: # EUR/MWh
  #   gas: 10.1
  # lifetime: # years
  #   CCGT: 25.0
  # efficiency: # per unit
  #   CCGT: 0.58
  lines:
    length_factor: 1.25 #to estimate offwind connection costs


monte_carlo:
  # Description: Specify Monte Carlo sampling options for uncertainty analysis.
  # Define the option list for Monte Carlo sampling.
  # Make sure add_to_snakefile is set to true to enable Monte-Carlo
  options:
    add_to_snakefile: false # When set to true, enables Monte Carlo sampling
    samples: 9 # number of optimizations. Note that number of samples when using scipy has to be the square of a prime number
    sampling_strategy: "chaospy" # "pydoe2", "chaospy", "scipy", packages that are supported
    seed: 42 # set seedling for reproducibilty
  # Uncertanties on any PyPSA object are specified by declaring the specific PyPSA object under the key 'uncertainties'.
  # For each PyPSA object, the 'type' and 'args' keys represent the type of distribution and its argument, respectively.
  # Supported distributions types are uniform, normal, lognormal, triangle, beta and gamma.
  # The arguments of the distribution are passed using the key 'args'  as follows, tailored by distribution type
  # normal: [mean, std], lognormal: [mean, std], uniform: [lower_bound, upper_bound],
  # triangle: [mid_point (between 0 - 1)], beta: [alpha, beta], gamma: [shape, scale]
  # More info on the distributions are documented in the Chaospy reference guide...
  # https://chaospy.readthedocs.io/en/master/reference/distribution/index.html
  # An abstract example is as follows:
  # {pypsa network object, e.g. "loads_t.p_set"}:
  # type: {any supported distribution among the previous: "uniform", "normal", ...}
  # args: {arguments passed as a list depending on the distribution, see the above and more at https://pypsa.readthedocs.io/}
  uncertainties:
    loads_t.p_set:
      type: uniform
      args: [0.5, 1]
    generators_t.p_max_pu.loc[:, n.generators.carrier == "onwind"]:
      type: lognormal
      args: [1.5]
    generators_t.p_max_pu.loc[:, n.generators.carrier == "solar"]:
      type: beta
      args: [0.5, 2]

# ------------------- SECTOR OPTIONS -------------------

policy_config:
  hydrogen:
    temporal_matching: "no_temporal_matching" #either "hour", "month", "year", "no_temporal_matching"
    spatial_matching: false
    temporal_matching_carriers: [csp, solar, onwind, offwind-ac, offwind-dc, ror, hydro]
    matching_technologies: ["H2 Electrolysis", "Alkaline electrolyzer large", "Alkaline electrolyzer medium", "Alkaline electrolyzer small", "PEM electrolyzer", "SOEC"]
    additionality: false # RE electricity is equal to the amount required for additional hydrogen export compared to the 0 export case ("reference_case")
    allowed_excess: 1.0
    is_reference: false # Whether or not this network is a reference case network, relevant only if additionality is _true_
    remove_h2_load: false #Whether or not to remove the h2 load from the network, relevant only if is_reference is _true_
    path_to_ref: "" # Path to the reference case network for additionality calculation, relevant only if additionality is _true_ and is_reference is _false_
    re_country_load: false # Set to "True" to force the RE electricity to be equal to the electricity required for hydrogen export and the country electricity load. "False" excludes the country electricity load from the constraint.


demand_data:
  update_data: true # if true, the workflow downloads the energy balances data saved in data/demand/unsd/data again. Turn on for the first run.
  base_year: 2019

  other_industries: false # Whether or not to include industries that are not specified. some countries have has exaggerated numbers, check carefully.
  aluminium_year: 2019 # Year of the aluminium demand data specified in `data/AL_production.csv`


fossil_reserves:
  oil: 100 #TWh Maybe redundant

export:
  endogenous: false # If true, the export demand is endogenously determined by the model
  endogenous_price: 400 # EUR/MWh # Market price, for wich the hydrogen for endogenous exports is sold. Only considered, if ["export"]["endogenous"] is set to true.
  store: true # [True, False] # specifies whether an export store to balance demand is implemented
  store_capital_costs: "no_costs" # ["standard_costs", "no_costs"] # specifies the costs of the export store. "standard_costs" takes CAPEX of "hydrogen storage tank type 1 including compressor"
  h2export: [10] # Yearly export demand in TWh. Only considered, if ["export"]["endogenous"] is set to false
  export_profile: "ship" # use "ship" or "constant". Only considered, if ["export"]["endogenous"] is set to false
  ship:
    ship_capacity: 0.4 # TWh # 0.05 TWh for new ones, 0.003 TWh for Susio Frontier, 0.4 TWh according to Hampp2021: "Corresponds to 11360 t H2 (l) with LHV of 33.3333 Mwh/t_H2. Cihlar et al 2020 based on IEA 2019, Table 3-B"
    travel_time: 288 # hours # From Agadir to Rotterdam and back (12*24)
    fill_time: 24 # hours, for 48h see Hampp2021
    unload_time: 24 # hours for 48h see Hampp2021

custom_data:
  renewables: [] # ['csp', 'rooftop-solar', 'solar']
  elec_demand: false
  heat_demand: false
  industry_demand: false
  industry_database: false
  transport_demand: false
  water_costs: false
  h2_underground: false
  add_existing: false
  custom_sectors: false
  gas_network: false # If "True" then a custom .csv file must be placed in "resources/custom_data/pipelines.csv" , If "False" the user can choose btw "greenfield" or Model built-in datasets. Please refer to ["sector"] below.
  export_ports: false # If "True" then a custom .csv file must be placed in "data/custom/export_ports.csv"
  airports: false # If "True" then a custom .csv file must be placed in "data/custom/airports.csv". Data format for aiports must be in the format of the airports.csv file in the data folder.
<<<<<<< HEAD
  osm_data:
    set: false # if "True" then custom file for osm (pbf and power files) must be placed in "data/custom/osm" folder.
    custom_path: "" # if "True" then provide the specific absolute path of the custom folder e.g. (...\data\custom\osm)
=======
>>>>>>> 9be7be38

# OpenStreetMap (OSM) data configuration
# Unified configuration for OSM data source and options
osm_data:
  source: "latest" # Options: "latest" (latest OSM), "historical" (specific date), or "custom" (user-provided files)

  # Custom data options - used when source: "custom"
  # Custom OSM files must be placed in the specified paths
  # pbf files (required): Raw OpenStreetMap data files
  #   - Files must follow the naming pattern: <country>-latest.osm.pbf
  #   - Example: bolivia-latest.osm.pbf, nigeria-latest.osm.pbf
  #   - Country codes should match those specified in the 'countries' list above
  # power files (optional): Pre-processed power infrastructure JSON files
  custom_path:
    pbf: "data/custom/osm/pbf"  # Path to pbf files (required if source: "custom")
    power: "data/custom/osm/power"  # Path to power JSON files (optional, will use pbf if not set)

  # Historical data options - used when source: "historical"
  # Set target date for OSM data download in YYYY-MM-DD format
<<<<<<< HEAD
  # Leave blank/commented out to use latest OSM data (default behavior)
  # Available dates depend on OpenStreetMap historical data availability (generally from ~2012 onwards)
  # Examples: "2018-01-01", "2020-06-15", "2022-12-31"
  osm_date: # "2020-01-01"
=======
  # Available dates depend on OpenStreetMap historical data availability (generally from ~2012 onwards)
  # Examples: "2018-01-01", "2020-06-15", "2022-12-31"
  target_date: # "2020-01-01"
>>>>>>> 9be7be38

industry:
  reference_year: 2015

solar_thermal:
  clearsky_model: simple
  orientation:
    slope: 45.
    azimuth: 180.

existing_capacities:
  grouping_years_power: [1960, 1965, 1970, 1975, 1980, 1985, 1990, 1995, 2000, 2005, 2010, 2015, 2020, 2025, 2030]
  grouping_years_heat: [1980, 1985, 1990, 1995, 2000, 2005, 2010, 2015, 2019] # these should not extend 2020
  threshold_capacity: 10
  default_heating_lifetime: 20
  conventional_carriers:
  - lignite
  - coal
  - oil
  - uranium

sector:
  enable:
    heat: true
    biomass: true
    industry: true
    shipping: true
    aviation: true
    land_transport: true
    rail_transport: true
    agriculture: true
    residential: true
    services: true

  gas:
    spatial_gas: true # ALWAYS TRUE
    network: false # ALWAYS FALSE for now (NOT USED)
    network_data: GGIT # Global dataset -> 'GGIT' , European dataset -> 'IGGIELGN'
    network_data_GGIT_status: ["Construction", "Operating", "Idle", "Shelved", "Mothballed", "Proposed"]
  hydrogen:
    network: true
    H2_retrofit_capacity_per_CH4: 0.6
    network_limit: 2000 #GWkm
    network_routes: gas # "gas or "greenfield". If "gas"  ->  the network data are fetched from ["sector"]["gas"]["network_data"]. If "greenfield"  -> the network follows the topology of electrical transmission lines
    gas_network_repurposing: true # If true -> ["sector"]["gas"]["network"] is automatically false
    underground_storage: false
    hydrogen_colors: false
    set_color_shares: false
    blue_share: 0.40
    pink_share: 0.05
    production_technologies: ["H2 Electrolysis", "SMR", "SMR CC"] # ["Alkaline electrolyzer large", "Alkaline electrolyzer medium", "Alkaline electrolyzer small", "PEM electrolyzer", "SOEC", "Solid biomass steam reforming", "Biomass gasification", "Biomass gasification CC", "Natural gas steam reforming", "Natural gas steam reforming CC", "Coal gasification", "Coal gasification CC", "Heavy oil partial oxidation"] a list of H2 production technologies that can be added

  coal:
    spatial_coal: true
    shift_to_elec: true # If true, residential and services demand of coal is shifted to electricity. If false, the final energy demand of coal is disregarded
  lignite:
    spatial_lignite: false

  international_bunkers: false #Whether or not to count the emissions of international aviation and navigation

  oil:
    spatial_oil: true

  district_heating:
    potential: 0.3 #maximum fraction of urban demand which can be supplied by district heating
    #increase of today's district heating demand to potential maximum district heating share
    #progress = 0 means today's district heating share, progress=-1 means maximum fraction of urban demand is supplied by district heating
    progress: 1
    # 2020: 0.0
    # 2030: 0.3
    # 2040: 0.6
    # 2050: 1.0
    district_heating_loss: 0.15
  reduce_space_heat_exogenously: true # reduces space heat demand by a given factor (applied before losses in DH)
  # this can represent e.g. building renovation, building demolition, or if
  # the factor is negative: increasing floor area, increased thermal comfort, population growth
  reduce_space_heat_exogenously_factor: 0.29 # per unit reduction in space heat demand
  # the default factors are determined by the LTS scenario from http://tool.european-calculator.eu/app/buildings/building-types-area/?levers=1ddd4444421213bdbbbddd44444ffffff11f411111221111211l212221
  # 2020: 0.10  # this results in a space heat demand reduction of 10%
  # 2025: 0.09  # first heat demand increases compared to 2020 because of larger floor area per capita
  # 2030: 0.09
  # 2035: 0.11
  # 2040: 0.16
  # 2045: 0.21
  # 2050: 0.29

  tes: true
  tes_tau: # 180 day time constant for centralised, 3 day for decentralised
    decentral: 3
    central: 180
  boilers: true
  oil_boilers: false
  chp: true
  micro_chp: false
  solar_thermal: true
  heat_pump_sink_T: 55 #Celsius, based on DTU / large area radiators; used un build_cop_profiles.py
  time_dep_hp_cop: true #time dependent heat pump coefficient of performance
  solar_cf_correction: 0.788457 # = >>>1/1.2683
  bev_plug_to_wheel_efficiency: 0.2 #kWh/km from EPA https://www.fueleconomy.gov/feg/ for Tesla Model S
  bev_charge_efficiency: 0.9 #BEV (dis-)charging efficiency
  transport_heating_deadband_upper: 20.
  transport_heating_deadband_lower: 15.
  ICE_lower_degree_factor: 0.375 #in per cent increase in fuel consumption per degree above deadband
  ICE_upper_degree_factor: 1.6
  EV_lower_degree_factor: 0.98
  EV_upper_degree_factor: 0.63
  bev_avail_max: 0.95
  bev_avail_mean: 0.8
  bev_dsm_restriction_value: 0.75 #Set to 0 for no restriction on BEV DSM
  bev_dsm_restriction_time: 7 #Time at which SOC of BEV has to be dsm_restriction_value
  v2g: true #allows feed-in to grid from EV battery
  bev_dsm: true #turns on EV battery
  bev_energy: 0.05 #average battery size in MWh
  bev_availability: 0.5 #How many cars do smart charging
  transport_fuel_cell_efficiency: 0.5
  transport_internal_combustion_efficiency: 0.3
  industry_util_factor: 0.7

  biomass_transport: true # biomass transport between nodes
  biomass_transport_default_cost: 0.1 #EUR/km/MWh
  solid_biomass_potential: 40 # TWh/a, Potential of whole modelled area
  biogas_potential: 0.5 # TWh/a, Potential of whole modelled area

  efficiency_heat_oil_to_elec: 0.9
  efficiency_heat_biomass_to_elec: 0.9
  efficiency_heat_gas_to_elec: 0.9

  electricity_distribution_grid: true # adds low voltage buses and shifts AC loads, BEVs, heat pumps, and resistive heaters, micro CHPs to low voltage buses if technologies are present
  solar_rooftop: true # adds distribution side customer rooftop PV (only work if electricity_distribution_grid: true)
  home_battery: true # adds home batteries to low voltage buses ((only work if electricity_distribution_grid: true)
  transmission_efficiency:
    electricity distribution grid:
      efficiency_static: 0.97 # efficiency of distribution grid (i.e. 3% loses)
    H2 pipeline:
      efficiency_per_1000km: 1
      compression_per_1000km: 0.017 # DEA technology data. Mean of  Energy losses, lines 5000-20000 MW and lines >20000 MW for 2020, 2030 and 2050, [%/1000 km]

  dynamic_transport:
    enable: false # If "True", then the BEV and FCEV shares are obtained depending on the "Co2L"-wildcard (e.g. "Co2L0.70: 0.10"). If "False", then the shares are obtained depending on the "demand" wildcard and "planning_horizons" wildcard as listed below (e.g. "DF_2050: 0.08")
    land_transport_electric_share:
      Co2L2.0: 0.00
      Co2L1.0: 0.01
      Co2L0.90: 0.03
      Co2L0.80: 0.06
      Co2L0.70: 0.10
      Co2L0.60: 0.17
      Co2L0.50: 0.27
      Co2L0.40: 0.40
      Co2L0.30: 0.55
      Co2L0.20: 0.69
      Co2L0.10: 0.80
      Co2L0.00: 0.88
    land_transport_fuel_cell_share:
      Co2L2.0: 0.01
      Co2L1.0: 0.01
      Co2L0.90: 0.01
      Co2L0.80: 0.01
      Co2L0.70: 0.01
      Co2L0.60: 0.01
      Co2L0.50: 0.01
      Co2L0.40: 0.01
      Co2L0.30: 0.01
      Co2L0.20: 0.01
      Co2L0.10: 0.01
      Co2L0.00: 0.01

  land_transport_fuel_cell_share: # 1 means all FCEVs HERE
    BU_2030: 0.00
    AP_2030: 0.004
    NZ_2030: 0.02
    DF_2030: 0.01
    AB_2030: 0.01
    BU_2050: 0.00
    AP_2050: 0.06
    NZ_2050: 0.28
    DF_2050: 0.08

  land_transport_electric_share: # 1 means all EVs  # This leads to problems when non-zero HERE
    BU_2030: 0.00
    AP_2030: 0.075
    NZ_2030: 0.13
    DF_2030: 0.01
    AB_2030: 0.01
    BU_2050: 0.00
    AP_2050: 0.42
    NZ_2050: 0.68
    DF_2050: 0.011

  co2_network: true
  co2_sequestration_potential: 200 #MtCO2/a sequestration potential for Europe
  co2_sequestration_cost: 10 #EUR/tCO2 for sequestration of CO2
  shipping_hydrogen_liquefaction: false
  shipping_average_efficiency: 0.4 #For conversion of fuel oil to propulsion in 2011

  shipping_hydrogen_share: #1.0
    BU_2030: 0.00
    AP_2030: 0.00
    NZ_2030: 0.10
    DF_2030: 0.05
    AB_2030: 0.05
    BU_2050: 0.00
    AP_2050: 0.25
    NZ_2050: 0.36
    DF_2050: 0.12

  h2_cavern: true
  marginal_cost_storage: 0
  methanation: true
  helmeth: true
  dac: true
  cc_fraction: 0.9
  cc: true
  space_heat_share: 0.6 # the share of space heating from all heating. Remainder goes to water heating.
  airport_sizing_factor: 3

  fischer_tropsch: true
  min_part_load_fischer_tropsch: 0.9

  conventional_generation: # generator : carrier
    OCGT: gas
    oil: oil
    coal: coal
    lignite: lignite
    biomass: biomass
  keep_existing_capacities: true

solving:
  options:
    formulation: kirchhoff
    load_shedding: 100 # Set to "false" or willingness to pay in €/kWh, e.g. 100 €/kWh (intersect between macroeconomic and surveybased willingness to pay http://journal.frontiersin.org/article/10.3389/fenrg.2015.00055/full)
    noisy_costs: true
    min_iterations: 4
    max_iterations: 6
    clip_p_max_pu: 0.01
    skip_iterations: true
    track_iterations: false
    # nhours: 10

  solver:
    name: gurobi
    options: gurobi-default

  solver_options:
    highs-default:
      # refer to https://ergo-code.github.io/HiGHS/dev/options/definitions/
      threads: 4
      solver: "ipm"
      run_crossover: "off"
      small_matrix_value: 1e-6
      large_matrix_value: 1e9
      primal_feasibility_tolerance: 1e-5
      dual_feasibility_tolerance: 1e-5
      ipm_optimality_tolerance: 1e-4
      parallel: "on"
      random_seed: 123
    gurobi-default:
      threads: 4
      method: 2 # barrier
      crossover: 0
      BarConvTol: 1.e-6
      Seed: 123
      AggFill: 0
      PreDual: 0
      GURO_PAR_BARDENSETHRESH: 200
    gurobi-numeric-focus:
      NumericFocus: 3 # Favour numeric stability over speed
      method: 2 # barrier
      crossover: 0 # do not use crossover
      BarHomogeneous: 1 # Use homogeneous barrier if standard does not converge
      BarConvTol: 1.e-5
      FeasibilityTol: 1.e-4
      OptimalityTol: 1.e-4
      ObjScale: -0.5
      threads: 8
      Seed: 123
    gurobi-fallback: # Use gurobi defaults
      crossover: 0
      method: 2 # barrier
      BarHomogeneous: 1 # Use homogeneous barrier if standard does not converge
      BarConvTol: 1.e-5
      FeasibilityTol: 1.e-5
      OptimalityTol: 1.e-5
      Seed: 123
      threads: 8
    cplex-default:
      threads: 4
      lpmethod: 4 # barrier
      solutiontype: 2 # non basic solution, ie no crossover
      barrier.convergetol: 1.e-5
      feasopt.tolerance: 1.e-6
    copt-default:
      Threads: 8
      LpMethod: 2
      Crossover: 0
    cbc-default: {} # Used in CI
    glpk-default: {} # Used in CI

  mem: 30000 #memory in MB; 20 GB enough for 50+B+I+H2; 100 GB for 181+B+I+H2


plotting:
  map:
    figsize: [7, 7]
    boundaries: [-10.2, 29, 35, 72]
    p_nom:
      bus_size_factor: 5.e+4
      linewidth_factor: 3.e+3
    color_geomap:
      ocean: white
      land: whitesmoke

  costs_max: 10
  costs_threshold: 0.2

  energy_max: 20000
  energy_min: -20000
  energy_threshold: 15

  vre_techs:
  - onwind
  - offwind-ac
  - offwind-dc
  - solar
  - ror
  conv_techs:
  - OCGT
  - CCGT
  - nuclear
  - Nuclear
  - coal
  - oil
  storage_techs:
  - hydro+PHS
  - battery
  - H2
  renewable_storage_techs:
  - PHS
  - hydro
  load_carriers:
  - AC load
  AC_carriers:
  - AC line
  - AC transformer
  link_carriers:
  - DC line
  - Converter AC-DC
  heat_links:
  - heat pump
  - resistive heater
  - CHP heat
  - CHP electric
  - gas boiler
  - central heat pump
  - central resistive heater
  - central CHP heat
  - central CHP electric
  - central gas boiler
  heat_generators:
  - gas boiler
  - central gas boiler
  - solar thermal collector
  - central solar thermal collector

  tech_colors:
    onwind: "#235ebc"
    onshore wind: "#235ebc"
    offwind: "#6895dd"
    offwind-ac: "#6895dd"
    offshore wind: "#6895dd"
    offshore wind ac: "#6895dd"
    offshore wind (AC): "#6895dd"
    offwind-dc: "#74c6f2"
    offshore wind dc: "#74c6f2"
    offshore wind (DC): "#74c6f2"
    wave: "#004444"
    hydro: "#08ad97"
    hydro+PHS: "#08ad97"
    PHS: "#08ad97"
    hydro reservoir: "#08ad97"
    hydroelectricity: "#08ad97"
    ror: "#4adbc8"
    run of river: "#4adbc8"
    solar: "#f9d002"
    solar PV: "#f9d002"
    solar thermal: "#ffef60"
    solar rooftop: "#ffef60"
    biomass: "#0c6013"
    solid biomass: "#06540d"
    solid biomass for industry co2 from atmosphere: "#654321"
    solid biomass for industry co2 to stored: "#654321"
    solid biomass for industry CC: "#654321"
    biogas: "#23932d"
    waste: "#68896b"
    geothermal: "#ba91b1"
    OCGT: "#d35050"
    OCGT marginal: "sandybrown"
    OCGT-heat: "#ee8340"
    CCGT: "#b80404"
    gas: "#d35050"
    natural gas: "#d35050"
    gas boiler: "#ee8340"
    gas boilers: "#ee8340"
    gas boiler marginal: "#ee8340"
    gas-to-power/heat: "brown"
    SMR: "#4F4F2F"
    SMR CC: "darkblue"
    oil: "#262626"
    oil boiler: "#B5A642"
    oil emissions: "#666666"
    gas for industry: "#333333"
    gas for industry CC: "brown"
    gas for industry co2 to atmosphere: "#654321"
    gas for industry co2 to stored: "#654321"
    nuclear: "#ff9000"
    Nuclear: "r"
    Nuclear marginal: "r"
    uranium: "r"
    coal: "#707070"
    Coal: "k"
    Coal marginal: "k"
    lignite: "#9e5a01"
    Lignite: "grey"
    Lignite marginal: "grey"
    H2: "#ea048a"
    H2 for industry: "#222222"
    H2 for shipping: "#6495ED"
    H2 liquefaction: "m"
    hydrogen storage: "#ea048a"
    battery: "slategray"
    battery discharger: "slategray"
    battery charger: "slategray"
    battery storage: "slategray"
    home battery: "#614700"
    home battery storage: "#614700"
    lines: "#70af1d"
    transmission lines: "#70af1d"
    AC: "#70af1d"
    AC-AC: "#70af1d"
    AC line: "#70af1d"
    links: "#8a1caf"
    HVDC links: "#8a1caf"
    DC: "#8a1caf"
    DC-DC: "#8a1caf"
    DC link: "#8a1caf"
    load: "#ff0000"
    load shedding: "#ff0000"
    Electric load: "b"
    electricity: "k"
    electric demand: "k"
    electricity distribution grid: "y"
    heat: "darkred"
    Heat load: "r"
    heat pumps: "#76EE00"
    heat pump: "#76EE00"
    air heat pump: "#76EE00"
    ground heat pump: "#40AA00"
    CHP: "r"
    CHP heat: "r"
    CHP electric: "r"
    heat demand: "darkred"
    rural heat: "#880000"
    central heat: "#b22222"
    decentral heat: "#800000"
    low-temperature heat for industry: "#991111"
    process heat: "#FF3333"
    power-to-heat: "red"
    resistive heater: "pink"
    Sabatier: "#FF1493"
    methanation: "#FF1493"
    power-to-gas: "purple"
    power-to-liquid: "darkgreen"
    helmeth: "#7D0552"
    DAC: "deeppink"
    co2 stored: "#123456"
    CO2 pipeline: "gray"
    CO2 sequestration: "#123456"
    co2: "#123456"
    co2 vent: "#654321"
    process emissions: "#222222"
    process emissions CC: "gray"
    process emissions to stored: "#444444"
    process emissions to atmosphere: "#888888"
    agriculture heat: "#D07A7A"
    agriculture machinery oil: "#1e1e1e"
    agriculture machinery oil emissions: "#111111"
    agriculture electricity: "#222222"
    Fischer-Tropsch: "#44DD33"
    kerosene for aviation: "#44BB11"
    naphtha for industry: "#44FF55"
    land transport oil: "#44DD33"
    land transport oil emissions: "#666666"
    land transport fuel cell: "#AAAAAA"
    land transport EV: "grey"
    V2G: "grey"
    BEV charger: "grey"
    shipping: "#6495ED"
    shipping oil: "#6495ED"
    shipping oil emissions: "#6495ED"
    water tanks: "#BBBBBB"
    hot water storage: "#BBBBBB"
    hot water charging: "#BBBBBB"
    hot water discharging: "#999999"
    Li ion: "grey"
    district heating: "#CC4E5C"
    retrofitting: "purple"
    building retrofitting: "purple"
    solid biomass transport: "green"
    biomass EOP: "green"
    high-temp electrolysis: "magenta"
    today: "#D2691E"
    Ambient: "k"


  nice_names:
    OCGT: Open-Cycle Gas
    CCGT: Combined-Cycle Gas
    offwind-ac: Offshore Wind (AC)
    offwind-dc: Offshore Wind (DC)
    onwind: Onshore Wind
    solar: Solar
    PHS: Pumped Hydro Storage
    hydro: Reservoir & Dam
    battery: Battery Storage
    H2: Hydrogen Storage
    lines: Transmission Lines
    ror: Run of River<|MERGE_RESOLUTION|>--- conflicted
+++ resolved
@@ -528,12 +528,6 @@
   gas_network: false # If "True" then a custom .csv file must be placed in "resources/custom_data/pipelines.csv" , If "False" the user can choose btw "greenfield" or Model built-in datasets. Please refer to ["sector"] below.
   export_ports: false # If "True" then a custom .csv file must be placed in "data/custom/export_ports.csv"
   airports: false # If "True" then a custom .csv file must be placed in "data/custom/airports.csv". Data format for aiports must be in the format of the airports.csv file in the data folder.
-<<<<<<< HEAD
-  osm_data:
-    set: false # if "True" then custom file for osm (pbf and power files) must be placed in "data/custom/osm" folder.
-    custom_path: "" # if "True" then provide the specific absolute path of the custom folder e.g. (...\data\custom\osm)
-=======
->>>>>>> 9be7be38
 
 # OpenStreetMap (OSM) data configuration
 # Unified configuration for OSM data source and options
@@ -553,16 +547,9 @@
 
   # Historical data options - used when source: "historical"
   # Set target date for OSM data download in YYYY-MM-DD format
-<<<<<<< HEAD
-  # Leave blank/commented out to use latest OSM data (default behavior)
-  # Available dates depend on OpenStreetMap historical data availability (generally from ~2012 onwards)
-  # Examples: "2018-01-01", "2020-06-15", "2022-12-31"
-  osm_date: # "2020-01-01"
-=======
   # Available dates depend on OpenStreetMap historical data availability (generally from ~2012 onwards)
   # Examples: "2018-01-01", "2020-06-15", "2022-12-31"
   target_date: # "2020-01-01"
->>>>>>> 9be7be38
 
 industry:
   reference_year: 2015
