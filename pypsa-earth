--- conflicted
+++ resolved
@@ -1,99 +1,3 @@
-<<<<<<< HEAD
-tree 0d30d8ba9592d407947bdffd3ec47cdd2f0d9628
-parent 97ac5fbeeeaa17f5b8dd5952538edf31e46ad179
-author Yerbol Akhmetov <113768325+yerbol-akhmetov@users.noreply.github.com> 1710368779 +0500
-committer GitHub <noreply@github.com> 1710368779 +0300
-gpgsig -----BEGIN PGP SIGNATURE-----
- 
- wsFcBAABCAAQBQJl8igLCRC1aQ7uu5UhlAAA4WkQAJCksQdPilVNvkJN7G2VDZii
- EBdW8Sk+UmD+DcfTGi7XWSmtOcVm3l8l07Qh/fcbSmdQMUCVRZDRrqDlL9wGAYbe
- RIDI5LzgmpMMu+QauLLN6D+hgmXABzZeaywfBZejxkZMPzL4TlTNbHQ0kFuTx2m+
- KOfLY6IBQ4JtUfSNFOQFABHBBX237PHKXBgiamZebh9AFC7gu8Mf6eZWR5yIy8lr
- ou/1Op5QqkZEuxRpKyUsi/OlCoDn+PqHYnOBWOqJv0Js73/a7d4T2xcllEpN9zZz
- W+xfQvyku5feUwJI84XdhAkoJzpiLrHPtGu5spfyNwBESJpdTpngelw5Hl84AtN7
- fjqwodnNx+1eJ9E5XG1z/oOxttEKqe+bsOCiZujILaaaZIHvQ8JQMgFiFVIc8dH3
- uA6XywUNv048lDOUO9kyoGH7mrF/hJo77T3dv37yJkXji7VaW9zwkkv+oi3XPA5y
- JGcnKTC91Dc1iIF2h8HWEP6e9RVM9ffg+mQmm00NnbjUte4gXUMQDJ91R0OrhJmt
- fFGZ9CPadvR8UeYiDfb+YXh9jUCjUzOaPcfYQ8fdeeLQ35LR9HI1unHLlwAsCFA3
- BG2jDwqHLlcA4muyjrVhexqmx5mRBxG7aG9vSL6CI+nQN/24ohNS9M683jDMVB8t
- YBqSCUs5xSIvDW+b4mpa
- =va25
- -----END PGP SIGNATURE-----
- 
-
-Merge PR #959 from yerbol-akhmetov/pypsa-earth
-
-* rename section and add subdirectories
-
-* add customization_basics file
-
-* add copernicus description file
-
-* complete basic customization page
-
-* add running the model page
-
-* add running the model link
-
-* complete run model page
-
-* add extra emphasis on other configuration options
-
-* fill up copernicus page further
-
-* add general guidelines section
-
-* add general guidelines page
-
-* add model validation page
-
-* address review comments
-
-* address comments on pre-compiled cutouts
-
-* Address additional comments
-
-* address new comments on storage space
-
-* expand explanation on rule execution
-
-* remove unnecessary information
-
-* Add minor fixes
-
-* Update a top-level section
-
-* Update a top-level section
-
-* Fix typos
-
-* remove oceania mention
-
-* address comments for basic customization page
-
-* add submodule names and reorder solver configuration
-
-* reorder sections
-
-* address general guidelines comments
-
-* add validation part
-
-* make validation separate page
-
-* add short guidelines
-
-* reorder pages and change numbering
-
-* update URL for IRENA database
-
-* Fix typos
-
----------
-
-Co-authored-by: pre-commit-ci[bot] <66853113+pre-commit-ci[bot]@users.noreply.github.com>
-Authored-by: Yerbol Akhmetov <yerbol@DESKTOP-8G6Q2P3.localdomain>
-=======
 tree cfe1139fd51326eed8ec5c6358eccfc1e768089b
 parent 67dab60dbb4a682af5162378344f2ba06e1143f3
 author github-actions[bot] <41898282+github-actions[bot]@users.noreply.github.com> 1716198408 +0200
@@ -118,5 +22,4 @@
 
 docs(contributor): contrib-readme-action has updated readme (#1028)
 
-Co-authored-by: github-actions[bot] <41898282+github-actions[bot]@users.noreply.github.com>
->>>>>>> 3c90ca4a
+Co-authored-by: github-actions[bot] <41898282+github-actions[bot]@users.noreply.github.com>